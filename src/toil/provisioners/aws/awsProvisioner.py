# Copyright (C) 2015-2021 UCSC Computational Genomics Lab
#
# Licensed under the Apache License, Version 2.0 (the "License");
# you may not use this file except in compliance with the License.
# You may obtain a copy of the License at
#
#     http://www.apache.org/licenses/LICENSE-2.0
#
# Unless required by applicable law or agreed to in writing, software
# distributed under the License is distributed on an "AS IS" BASIS,
# WITHOUT WARRANTIES OR CONDITIONS OF ANY KIND, either express or implied.
# See the License for the specific language governing permissions and
# limitations under the License.
import collections
import json
import logging
import os
import socket
import string
import textwrap
import threading
import time
import uuid

import boto3
import boto3.resources.base
import botocore
from botocore.exceptions import ClientError
# We need these to exist as attributes we can get off of the boto object
import boto.ec2
import boto.iam
import boto.vpc

from typing import Any, Callable, Collection, Dict, Iterable, List, Optional, Set
from functools import wraps
from urllib.parse import unquote

from boto.ec2.blockdevicemapping import BlockDeviceMapping as Boto2BlockDeviceMapping, BlockDeviceType as Boto2BlockDeviceType
from boto.exception import BotoServerError, EC2ResponseError
from boto.utils import get_instance_metadata
from boto.ec2.instance import Instance as Boto2Instance

from toil.lib.aws.util import zone_to_region
from toil.lib.aws.utils import create_s3_bucket
from toil.lib.conversions import human2bytes
from toil.lib.ec2 import (a_short_time,
                          create_auto_scaling_group,
                          create_instances,
                          create_launch_template,
                          create_ondemand_instances,
                          create_spot_instances,
                          wait_instances_running,
<<<<<<< HEAD
                          wait_transition)
=======
                          wait_transition,
                          wait_until_instance_profile_arn_exists)
from toil.lib.aws import zone_to_region
>>>>>>> aa50bbfd
from toil.lib.ec2nodes import InstanceType
from toil.lib.aws.credentials import client, resource
from toil.lib.generatedEC2Lists import E2Instances
from toil.lib.ec2 import establish_boto3_session
from toil.lib.aws.ami import get_flatcar_ami
from toil.lib.memoize import memoize
from toil.lib.misc import truncExpBackoff
from toil.lib.retry import (get_error_body,
                            get_error_code,
                            get_error_message,
                            get_error_status,
                            old_retry,
                            retry,
                            ErrorCondition)
from toil.provisioners import NoSuchClusterException
from toil.provisioners.abstractProvisioner import (AbstractProvisioner,
                                                   Shape,
                                                   ManagedNodesNotSupportedException)
from toil.provisioners.aws import get_best_aws_zone
from toil.provisioners.node import Node

logger = logging.getLogger(__name__)
logging.getLogger("boto").setLevel(logging.CRITICAL)
# Role name (used as the suffix) for EC2 instance profiles that are automatically created by Toil.
_INSTANCE_PROFILE_ROLE_NAME = 'toil'
# The tag key that specifies the Toil node type ("leader" or "worker") so that
# leader vs. worker nodes can be robustly identified.
_TAG_KEY_TOIL_NODE_TYPE = 'ToilNodeType'
# The tag that specifies the cluster name on all nodes
_TAG_KEY_TOIL_CLUSTER_NAME = 'clusterName'
# How much storage on the root volume is expected to go to overhead and be
# unavailable to jobs when the node comes up?
# TODO: measure
_STORAGE_ROOT_OVERHEAD_GIGS = 4
# The maximum length of a S3 bucket
_S3_BUCKET_MAX_NAME_LEN = 63
# The suffix of the S3 bucket associated with the cluster
_S3_BUCKET_INTERNAL_SUFFIX = '--internal'


def awsRetryPredicate(e):
    if isinstance(e, socket.gaierror):
        # Could be a DNS outage:
        # socket.gaierror: [Errno -2] Name or service not known
        return True
    # boto/AWS gives multiple messages for the same error...
    if get_error_status(e) == 503 and 'Request limit exceeded' in get_error_body(e):
        return True
    elif get_error_status(e) == 400 and 'Rate exceeded' in get_error_body(e):
        return True
    elif get_error_status(e) == 400 and 'NotFound' in get_error_body(e):
        # EC2 can take a while to propagate instance IDs to all servers.
        return True
    elif get_error_status(e) == 400 and get_error_code(e) == 'Throttling':
        return True
    return False


def expectedShutdownErrors(e):
    return get_error_status(e) == 400 and 'dependent object' in get_error_body(e)


def awsRetry(f):
    """
    This decorator retries the wrapped function if aws throws unexpected errors
    errors.
    It should wrap any function that makes use of boto
    """
    @wraps(f)
    def wrapper(*args, **kwargs):
        for attempt in old_retry(delays=truncExpBackoff(),
                                 timeout=300,
                                 predicate=awsRetryPredicate):
            with attempt:
                return f(*args, **kwargs)
    return wrapper


def awsFilterImpairedNodes(nodes, ec2):
    # if TOIL_AWS_NODE_DEBUG is set don't terminate nodes with
    # failing status checks so they can be debugged
    if not os.environ.get('TOIL_AWS_NODE_DEBUG') in ('True', 'TRUE', 'true', True):
        return nodes
    nodeIDs = [node.id for node in nodes]
    statuses = ec2.get_all_instance_status(instance_ids=nodeIDs)
    statusMap = {status.id: status.instance_status for status in statuses}
    healthyNodes = [node for node in nodes if statusMap.get(node.id, None) != 'impaired']
    impairedNodes = [node.id for node in nodes if statusMap.get(node.id, None) == 'impaired']
    logger.warning('TOIL_AWS_NODE_DEBUG is set and nodes %s have failed EC2 status checks so '
                   'will not be terminated.', ' '.join(impairedNodes))
    return healthyNodes


class InvalidClusterStateException(Exception):
    pass

class AWSConnectionManager:
    """
    Class that represents a connection to AWS. Caches Boto 3 and Boto 2 objects
    by region.

    Access to any kind of item goes through the particular method for the thing
    you want (session, resource, service, Boto2 Context), and then you pass the
    region you want to work in, and possibly the type of thing you want, as arguments.

    This class is intended to eventually enable multi-region clusters, where
    connections to multiple regions may need to be managed in the same
    provisioner.

    Since connection objects may not be thread safe (see
    <https://boto3.amazonaws.com/v1/documentation/api/1.14.31/guide/session.html#multithreading-or-multiprocessing-with-sessions>),
    one is created for each thread that calls the relevant lookup method.
    """

    # TODO: mypy is going to have !!FUN!! with this API because the final type
    # we get out (and whether it has the right methods for where we want to use
    # it) depends on having the right string value for the service. We could
    # also individually wrap every service we use, but that seems like a good
    # way to generate a lot of boring code.

    def __init__(self):
        """
        Make a new empty AWSConnectionManager.
        """
        # This stores Boto3 sessions in .item of a thread-local storage, by
        # region.
        self.sessions_by_region = collections.defaultdict(threading.local)
        # This stores Boto3 resources in .item of a thread-local storage, by
        # (region, service name) tuples
        self.resource_cache = collections.defaultdict(threading.local)
        # This stores Boto3 clients in .item of a thread-local storage, by
        # (region, service name) tuples
        self.client_cache = collections.defaultdict(threading.local)
        # This stores Boto 2 connections in .item of a thread-local storage, by
        # (region, service name) tuples.
        self.boto2_cache = collections.defaultdict(threading.local)

    def session(self, region: str) -> boto3.session.Session:
        """
        Get the Boto3 Session to use for the given region.
        """
        storage = self.sessions_by_region[region]
        if not hasattr(storage, 'item'):
            # This is the first time this thread wants to talk to this region
            # through this manager
            storage.item = establish_boto3_session(region_name=region)
        return storage.item

    def resource(self, region: str, service_name: str) -> boto3.resources.base.ServiceResource:
        """
        Get the Boto3 Resource to use with the given service (like 'ec2') in the given region.
        """
        key = (region, service_name)
        storage = self.resource_cache[key]
        if not hasattr(storage, 'item'):
            storage.item = self.session(region).resource(service_name)
        return storage.item

    def client(self, region: str, service_name: str) -> botocore.client.BaseClient:
        """
        Get the Boto3 Client to use with the given service (like 'ec2') in the given region.
        """
        key = (region, service_name)
        storage = self.client_cache[key]
        if not hasattr(storage, 'item'):
            storage.item = self.session(region).client(service_name)
        return storage.item

    def boto2(self, region: str, service_name: str) -> boto.connection.AWSAuthConnection:
        """
        Get the connected boto2 connection for the given region and service.
        """
        if service_name == 'iam':
            # IAM connections are regionless
            region = 'universal'
        key = (region, service_name)
        storage = self.boto2_cache[key]
        if not hasattr(storage, 'item'):
            storage.item = getattr(boto, service_name).connect_to_region(region)
        return storage.item

class AWSProvisioner(AbstractProvisioner):
    def __init__(self, clusterName, clusterType, zone, nodeStorage, nodeStorageOverrides, sseKey):
        self.cloud = 'aws'
        self._sseKey = sseKey
        # self._zone will be filled in by base class constructor
        # We will use it as the leader zone.
        zone = zone if zone else get_best_aws_zone()

        if zone is None:
            # Can't proceed without a real zone
            raise RuntimeError('No AWS availability zone specified. Configure in Boto '
                               'configuration file, TOIL_AWS_ZONE environment variable, or '
                               'on the command line.')

<<<<<<< HEAD
        # # Boto3 splits functionality between a "resource" and a "client" for the same AWS aspect.
        # self.ec2_resource = resource('ec2', region_name=zone_to_region(zone))
        # self.ec2_client = self.ec2_resource.meta.client
        # self.autoscaling_client = client('autoscaling', region_name=zone_to_region(zone))
        # self.iam_client = client('iam', region_name=zone_to_region(zone))

        # establish boto3 clients
        self.session = establish_boto3_session(region_name=zone_to_region(zone))
        # Boto3 splits functionality between a "resource" and a "client" for the same AWS aspect.
        self.ec2_resource = self.session.resource('ec2')
        self.ec2_client = self.session.client('ec2')
        self.autoscaling_client = self.session.client('autoscaling')
        self.iam_client = self.session.client('iam')
        self.s3_resource = self.session.resource('s3')
        self.s3_client = self.session.client('s3')
=======
        # Determine our region to work in, before readClusterSettings() which
        # might need it. TODO: support multiple regions in one cluster
        self._region = zone_to_region(zone)

        # Set up our connections to AWS
        self.aws = AWSConnectionManager()
>>>>>>> aa50bbfd

        # Call base class constructor, which will call createClusterSettings() or readClusterSettings()
        super(AWSProvisioner, self).__init__(clusterName, clusterType, zone, nodeStorage, nodeStorageOverrides)

        # After self.clusterName is set, generate a valid name for the S3 bucket associated with this cluster
        suffix = _S3_BUCKET_INTERNAL_SUFFIX
        self.s3_bucket_name = self.clusterName[:_S3_BUCKET_MAX_NAME_LEN - len(suffix)] + suffix

    def supportedClusterTypes(self):
        return {'mesos', 'kubernetes'}

    def createClusterSettings(self):
<<<<<<< HEAD
        # All we need to do for a new cluster is build the context and fill in self._boto2
        self._buildContext()
=======
        """
        Create a new set of cluster settings for a cluster to be deployed into
        AWS.
        """

        # Nothing needs to happen here; self._zone is always filled by the
        # constructor.
        assert self._zone is not None
>>>>>>> aa50bbfd

    def readClusterSettings(self):
        """
        Reads the cluster settings from the instance metadata, which assumes
        the instance is the leader.
        """
        instanceMetaData = get_instance_metadata()
        ec2 = self.aws.boto2(self._region, 'ec2')
        instance = ec2.get_all_instances(instance_ids=[instanceMetaData["instance-id"]])[0].instances[0]
        # The cluster name is the same as the name of the leader.
        self.clusterName = str(instance.tags["Name"])
        # Determine what subnet we, the leader, are in
        self._leader_subnet = instance.subnet_id
        # Determine where to deploy workers.
        self._worker_subnets_by_zone = self._get_good_subnets_like(self._leader_subnet)

        self._leaderPrivateIP = instanceMetaData['local-ipv4']  # this is PRIVATE IP
        self._keyName = list(instanceMetaData['public-keys'].keys())[0]
        self._tags = {k: v for k, v in self.getLeader().tags.items() if k != _TAG_KEY_TOIL_NODE_TYPE}
        # Grab the ARN name of the instance profile (a str) to apply to workers
        self._leaderProfileArn = instanceMetaData['iam']['info']['InstanceProfileArn']
        # The existing metadata API returns a single string if there is one security group, but
        # a list when there are multiple: change the format to always be a list.
        rawSecurityGroups = instanceMetaData['security-groups']
        self._leaderSecurityGroupNames = {rawSecurityGroups} if not isinstance(rawSecurityGroups, list) else set(rawSecurityGroups)
        # Since we have access to the names, we don't also need to use any IDs
        self._leaderSecurityGroupIDs = set()

        # Let the base provisioner work out how to deploy duly authorized
        # workers for this leader.
        self._setLeaderWorkerAuthentication()

    @retry(errors=[ErrorCondition(
        error=ClientError,
        error_codes=[404, 500, 502, 503, 504]
    )])
    def _write_file_to_cloud(self, key: str, contents: bytes) -> str:
        bucket_name = self.s3_bucket_name

        # Connect to S3
        s3 = self.aws.resource(self._region, 's3')
        s3_client = self.aws.client(self._region, 's3')

        # create bucket if needed, then write file to S3
        try:
            # the head_bucket() call makes sure that the bucket exists and the user can access it
            s3_client.head_bucket(Bucket=bucket_name)
            bucket = s3.Bucket(bucket_name)
        except ClientError as err:
            if err.response.get('ResponseMetadata', {}).get('HTTPStatusCode') == 404:
                bucket = create_s3_bucket(s3, bucket_name=bucket_name, region=self._region)
                bucket.wait_until_exists()

                owner_tag = os.environ.get('TOIL_OWNER_TAG')
                if owner_tag:
                    bucket_tagging = s3.BucketTagging(bucket_name)
                    bucket_tagging.put(Tagging={'TagSet': [{'Key': 'Owner', 'Value': owner_tag}]})
            else:
                raise

        # write file to bucket
        logger.debug(f'Writing "{key}" to bucket "{bucket_name}"...')
        obj = bucket.Object(key=key)
        obj.put(Body=contents)

        obj.wait_until_exists()
        return f's3://{bucket_name}/{key}'

    def _read_file_from_cloud(self, key: str) -> bytes:
        bucket_name = self.s3_bucket_name
        obj = self.aws.resource(self._region, 's3').Object(bucket_name, key)

        try:
            return obj.get().get('Body').read()
        except ClientError as e:
            if e.response.get('ResponseMetadata', {}).get('HTTPStatusCode') == 404:
                logger.warning(f'Trying to read non-existent file "{key}" from {bucket_name}.')
            raise

    def _get_user_data_limit(self) -> int:
        # See: https://docs.aws.amazon.com/AWSEC2/latest/UserGuide/instancedata-add-user-data.html
        return human2bytes('16KB')

    def launchCluster(self,
                      leaderNodeType: str,
                      leaderStorage: int,
                      owner: str,
                      keyName: str,
                      botoPath: str,
                      userTags: Optional[dict],
                      vpcSubnet: Optional[str],
                      awsEc2ProfileArn: Optional[str],
                      awsEc2ExtraSecurityGroupIds: Optional[list]):
        """
        Starts a single leader node and populates this class with the leader's metadata.

        :param leaderNodeType: An AWS instance type, like "t2.medium", for example.
        :param leaderStorage: An integer number of gigabytes to provide the leader instance with.
        :param owner: Resources will be tagged with this owner string.
        :param keyName: The ssh key to use to access the leader node.
        :param botoPath: The path to the boto credentials directory.
        :param userTags: Optionally provided user tags to put on the cluster.
        :param vpcSubnet: Optionally specify the VPC subnet for the leader.
        :param awsEc2ProfileArn: Optionally provide the profile ARN.
        :param awsEc2ExtraSecurityGroupIds: Optionally provide additional security group IDs.
        :return: None
        """

        leader_type = E2Instances[leaderNodeType]

        if self.clusterType == 'kubernetes':
            if leader_type.cores < 2:
                # Kubernetes won't run here.
                raise RuntimeError('Kubernetes requires 2 or more cores, and %s is too small' %
                                   leaderNodeType)

        self._keyName = keyName

        if vpcSubnet:
            # This is where we put the leader
            self._leader_subnet = vpcSubnet
        else:
            # Find the default subnet for the zone
            self._leader_subnet = self._get_default_subnet(self._zone)

        profileArn = awsEc2ProfileArn or self._createProfileArn()
        # the security group name is used as the cluster identifier
        createdSGs = self._createSecurityGroups()
        bdms = self._getBoto3BlockDeviceMappings(leader_type, rootVolSize=leaderStorage)

        userData = self._getIgnitionUserData('leader')

        # Make up the tags
        self._tags = {'Name': self.clusterName,
                      'Owner': owner,
                      _TAG_KEY_TOIL_CLUSTER_NAME: self.clusterName}

        if self.clusterType == 'kubernetes':
            # All nodes need a tag putting them in the cluster.
            # This tag needs to be on there before the a leader can finish its startup.
            self._tags['kubernetes.io/cluster/' + self.clusterName] = ''

        if userTags is not None:
            self._tags.update(userTags)

        # Make tags for the leader specifically
        leader_tags = dict(self._tags)
        leader_tags[_TAG_KEY_TOIL_NODE_TYPE] = 'leader'

        instances = create_instances(self.aws.resource(self._region, 'ec2'),
                                     image_id=self._discoverAMI(),
                                     num_instances=1,
                                     key_name=self._keyName,
                                     security_group_ids=createdSGs + (awsEc2ExtraSecurityGroupIds or []),
                                     instance_type=leader_type.name,
                                     user_data=userData,
                                     block_device_map=bdms,
                                     instance_profile_arn=profileArn,
                                     placement_az=self._zone,
                                     subnet_id=self._leader_subnet,
                                     tags=leader_tags)

        # wait for the leader to exist at all
        leader = instances[0]
        leader.wait_until_exists()

        # Don't go on until the leader is started
        leader.wait_until_running()

        # Now reload it to make sure all the IPs are set.
        leader.reload()

        if leader.public_ip_address is None:
            raise RuntimeError("AWS did not assign a public IP to the cluster leader! Leader is lost!")

        # Remember enough about the leader to let us launch workers in its
        # cluster.
        self._leaderPrivateIP = leader.private_ip_address
        self._worker_subnets_by_zone = self._get_good_subnets_like(self._leader_subnet)
        self._leaderSecurityGroupNames = set()
        self._leaderSecurityGroupIDs = set(createdSGs + (awsEc2ExtraSecurityGroupIds or []))
        self._leaderProfileArn = profileArn

        leaderNode = Node(publicIP=leader.public_ip_address, privateIP=leader.private_ip_address,
                          name=leader.id, launchTime=leader.launch_time,
                          nodeType=leader_type.name, preemptable=False,
                          tags=leader.tags)
        leaderNode.waitForNode('toil_leader')

        # Download credentials
        self._setLeaderWorkerAuthentication(leaderNode)

    def _get_worker_subnets(self) -> List[str]:
        """
        Get all worker subnets we should balance across, as a flat list.
        """
        # TODO: When we get multi-region clusters, scope this by region

        # This will hold the collected list of subnet IDs.
        collected = []
        for subnets in self._worker_subnets_by_zone.values():
            # We assume all zones are in the same region here.
            for subnet in subnets:
                # We don't need to deduplicate because each subnet is in only one region
                collected.append(subnet)
        return collected

    @awsRetry
    def _get_good_subnets_like(self, base_subnet_id: str) -> Dict[str, List[str]]:
        """
        Given a subnet ID, get all the similar subnets (including it),
        organized by availability zone.

        The input subnet must be in the available state.

        Similar subnets are ones with the same default-ness and ACLs.
        """

        # Grab the ec2 resource we need to make queries
        ec2 = self.aws.resource(self._region, 'ec2')
        # And the client
        ec2_client = self.aws.client(self._region, 'ec2')

        # What subnet are we basing this on?
        base_subnet = ec2.Subnet(base_subnet_id)

        # What VPC is it in?
        vpc_id = base_subnet.vpc_id

        # Is it default for its VPC?
        is_default = base_subnet.default_for_az

        # What ACLs does it have?
        acls = set(self._get_subnet_acls(base_subnet_id))

        # Compose a filter that selects the subnets we might want
        filters = [{
            'Name': 'vpc-id',
            'Values': [vpc_id]
        }, {
            'Name': 'default-for-az',
            'Values': ['true' if is_default else 'false']
        }, {
            'Name': 'state',
            'Values': ['available']
        }]

        # Fill in this collection
        by_az = {}

        # Go get all the subnets. There's no way to page manually here so it
        # must page automatically.
        for subnet in self.aws.resource(self._region, 'ec2').subnets.filter(Filters=filters):
            # For each subnet in the VPC

            # See if it has the right ACLs
            subnet_acls = set(self._get_subnet_acls(subnet.subnet_id))
            if subnet_acls != acls:
                # Reject this subnet because it has different ACLs
                logger.debug('Subnet %s is a lot like subnet %s but has ACLs of %s instead of %s; skipping',
                             subnet.subnet_id, base_subnet_id, subnet_acls, acls)
                continue

            if subnet.availability_zone not in by_az:
                # Make sure we have a bucket of subnets for this AZ
                by_az[subnet.availability_zone] = []
            # Bucket the IDs by availability zone
            by_az[subnet.availability_zone].append(subnet.subnet_id)

        return by_az

    @awsRetry
    def _get_subnet_acls(self, subnet: str) -> List[str]:
        """
        Get all Network ACL IDs associated with a given subnet ID.
        """

        # Grab the connection we need to use for this operation.
        ec2 = self.aws.client(self._region, 'ec2')

        # Compose a filter that selects the default subnet in the AZ
        filters = [{
            'Name': 'association.subnet-id',
            'Values': [subnet]
        }]

        # TODO: Can't we use the resource's network_acls.filter(Filters=)?
        return [item['NetworkAclId'] for item in self._pager(ec2.describe_network_acls,
                                                             'NetworkAcls',
                                                             Filters=filters)]

    @awsRetry
    def _get_default_subnet(self, zone: str) -> str:
        """
        Given an availability zone, get the default subnet for the default VPC
        in that zone.
        """

        # Compose a filter that selects the default subnet in the AZ
        filters = [{
            'Name': 'default-for-az',
            'Values': ['true']
        }, {
            'Name': 'availability-zone',
            'Values': [zone]
        }]

        for subnet in self.aws.resource(zone_to_region(zone), 'ec2').subnets.filter(Filters=filters):
            # There should only be one result, so when we see it, return it
            return subnet.subnet_id
        # If we don't find a subnet, something is wrong. Maybe this zone was
        # added after your account?
        raise RuntimeError(f"No default subnet found in availability zone {zone}. "
                           f"Note that Amazon does not add default subnets for new "
                           f"zones to old accounts. Specify a VPC subnet ID to use, "
                           f"or create a default subnet in the zone.")

    def getKubernetesAutoscalerSetupCommands(self, values: Dict[str, str]) -> str:
        """
        Get the Bash commands necessary to configure the Kubernetes Cluster Autoscaler for AWS.
        """

        return textwrap.dedent('''\
            curl -sSL https://raw.githubusercontent.com/kubernetes/autoscaler/cluster-autoscaler-{AUTOSCALER_VERSION}/cluster-autoscaler/cloudprovider/aws/examples/cluster-autoscaler-run-on-master.yaml | \\
                sed "s|--nodes={{{{ node_asg_min }}}}:{{{{ node_asg_max }}}}:{{{{ name }}}}|--node-group-auto-discovery=asg:tag=k8s.io/cluster-autoscaler/enabled,k8s.io/cluster-autoscaler/{CLUSTER_NAME}|" | \\
                sed 's|kubernetes.io/role: master|node-role.kubernetes.io/master: ""|' | \\
                sed 's|operator: "Equal"|operator: "Exists"|' | \\
                sed '/value: "true"/d' | \\
                sed 's|path: "/etc/ssl/certs/ca-bundle.crt"|path: "/usr/share/ca-certificates/ca-certificates.crt"|' | \\
                kubectl apply -f -
            ''').format(**values)

    def getKubernetesCloudProvider(self) -> Optional[str]:
        """
        Use the "aws" Kubernetes cloud provider when setting up Kubernetes.
        """

        return 'aws'

    def getNodeShape(self, instance_type: str, preemptable=False) -> Shape:
        """
        Get the Shape for the given instance type (e.g. 't2.medium').
        """
        type_info = E2Instances[instance_type]

        disk = type_info.disks * type_info.disk_capacity * 2 ** 30
        if disk == 0:
            # This is an EBS-backed instance. We will use the root
            # volume, so add the amount of EBS storage requested for
            # the root volume
            disk = self._nodeStorageOverrides.get(instance_type, self._nodeStorage) * 2 ** 30

        # Underestimate memory by 100M to prevent autoscaler from disagreeing with
        # mesos about whether a job can run on a particular node type
        memory = (type_info.memory - 0.1) * 2 ** 30
        return Shape(wallTime=60 * 60,
                     memory=memory,
                     cores=type_info.cores,
                     disk=disk,
                     preemptable=preemptable)

    @staticmethod
    def retryPredicate(e):
        return awsRetryPredicate(e)

    def destroyCluster(self):
        """
        Terminate instances and delete the profile and security group.
        """

        # We should terminate the leader first in case a workflow is still running in the cluster.
        # The leader may create more instances while we're terminating the workers.
        vpcId = None
        try:
            leader = self._getLeaderInstance()
            vpcId = leader.vpc_id
            logger.info('Terminating the leader first ...')
            self._terminateInstances([leader])
        except (NoSuchClusterException, InvalidClusterStateException):
            # It's ok if the leader is not found. We'll terminate any remaining
            # instances below anyway.
            pass

        logger.debug('Deleting autoscaling groups ...')
        removed = False
        for attempt in old_retry(timeout=300, predicate=expectedShutdownErrors):
            with attempt:
                for asgName in self._getAutoScalingGroupNames():
                    # We delete the group and all the instances via ForceDelete.
                    self.aws.client(self._region, 'autoscaling').delete_auto_scaling_group(AutoScalingGroupName=asgName, ForceDelete=True)
                    removed = True
        if removed:
            logger.debug('... Successfully deleted autoscaling groups')

        # Do the workers after the ASGs because some may belong to ASGs
        logger.info('Terminating any remaining workers ...')
        removed = False
        instances = self._getNodesInCluster(both=True)
        spotIDs = self._getSpotRequestIDs()
        if spotIDs:
            self.aws.boto2(self._region, 'ec2').cancel_spot_instance_requests(request_ids=spotIDs)
            removed = True
        instancesToTerminate = awsFilterImpairedNodes(instances, self.aws.boto2(self._region, 'ec2'))
        if instancesToTerminate:
            vpcId = vpcId or instancesToTerminate[0].vpc_id
            self._terminateInstances(instancesToTerminate)
            removed = True
        if removed:
            logger.debug('... Successfully terminated workers')

        logger.info('Deleting launch templates ...')
        removed = False
        for attempt in old_retry(timeout=300, predicate=expectedShutdownErrors):
            with attempt:
                # We'll set this to True if we don't get a proper response
                # for some LuanchTemplate.
                mistake = False
                for ltID in self._get_launch_template_ids():
                    response = self.aws.client(self._region, 'ec2').delete_launch_template(LaunchTemplateId=ltID)
                    if 'LaunchTemplate' not in response:
                        mistake = True
                    else:
                        removed = True
        if mistake:
            # We missed something
            removed = False
        if removed:
            logger.debug('... Successfully deleted launch templates')

        if len(instances) == len(instancesToTerminate):
            # All nodes are gone now.

            logger.info('Deleting IAM roles ...')
            self._deleteRoles(self._getRoleNames())
            self._deleteInstanceProfiles(self._getInstanceProfileNames())

            logger.info('Deleting security group ...')
            removed = False
            for attempt in old_retry(timeout=300, predicate=expectedShutdownErrors):
                with attempt:
                    for sg in self.aws.boto2(self._region, 'ec2').get_all_security_groups():
                        # TODO: If we terminate the leader and the workers but
                        # miss the security group, we won't find it now because
                        # we won't have vpcId set.
                        if sg.name == self.clusterName and vpcId and sg.vpc_id == vpcId:
                            try:
                                self.aws.boto2(self._region, 'ec2').delete_security_group(group_id=sg.id)
                                removed = True
                            except BotoServerError as e:
                                if e.error_code == 'InvalidGroup.NotFound':
                                    pass
                                else:
                                    raise
            if removed:
                logger.debug('... Successfully deleted security group')
        else:
            assert len(instances) > len(instancesToTerminate)
            # the security group can't be deleted until all nodes are terminated
            logger.warning('The TOIL_AWS_NODE_DEBUG environment variable is set and some nodes '
                           'have failed health checks. As a result, the security group & IAM '
                           'roles will not be deleted.')

        # delete S3 buckets that might have been created by `self._write_file_to_cloud()`
        logger.info('Deleting S3 buckets ...')
        removed = False
        for attempt in old_retry(timeout=300, predicate=awsRetryPredicate):
            with attempt:
                # Grab the S3 resource to use
                s3 = self.aws.resource(self._region, 's3')
                try:
                    bucket = s3.Bucket(self.s3_bucket_name)

                    bucket.objects.all().delete()
                    bucket.object_versions.delete()
                    bucket.delete()
                    removed = True
                except s3.meta.client.exceptions.NoSuchBucket:
                    pass
                except ClientError as e:
                    if e.response.get('ResponseMetadata', {}).get('HTTPStatusCode') == 404:
                        pass
                    else:
                        raise  # retry this
        if removed:
            print('... Successfully deleted S3 buckets')

    def terminateNodes(self, nodes : List[Node]):
        self._terminateIDs([x.name for x in nodes])

    def _recover_node_type_bid(self, node_type: Set[str], spot_bid: Optional[float]) -> Optional[float]:
        """
        The old Toil-managed autoscaler will tell us to make some nodes of
        particular instance types, and to just work out a bid, but it doesn't
        know anything about instance type equivalence classes within a node
        type. So we need to do some work to infer how much to bid by guessing
        some node type an instance type could belong to.

        If we get a set of instance types corresponding to a known node type
        with a bid, we use that bid instead.

        :return: the guessed spot bid
        """
        if spot_bid is None:
            if self._spotBidsMap and frozenset(node_type) in self._spotBidsMap:
                spot_bid = self._spotBidsMap[frozenset(node_type)]
            elif len(node_type) == 1:
                # The Toil autoscaler forgets the equivalence classes. Find
                # some plausible equivalence class.
                instance_type = next(iter(node_type))
                for types, bid in self._spotBidsMap.items():
                    if instance_type in types:
                        # We bid on a class that includes this type
                        spot_bid = bid
                        break
                if spot_bid is None:
                    # We didn't bid on any class including this type either
                    raise RuntimeError("No spot bid given for a preemptable node request.")
            else:
                raise RuntimeError("No spot bid given for a preemptable node request.")

        return spot_bid

    def addNodes(self, nodeTypes: Set[str], numNodes, preemptable, spotBid=None) -> int:
        # Grab the AWS connection we need
        ec2 = self.aws.boto2(self._region, 'ec2')

        assert self._leaderPrivateIP

        if preemptable:
            # May need to provide a spot bid
            spotBid = self._recover_node_type_bid(nodeTypes, spotBid)

        # We don't support any balancing here so just pick one of the
        # equivalent node types
        node_type = next(iter(nodeTypes))
        type_info = E2Instances[node_type]
        root_vol_size = self._nodeStorageOverrides.get(node_type, self._nodeStorage)
        bdm = self._getBoto2BlockDeviceMapping(type_info,
                                               rootVolSize=root_vol_size)

        # Pick a zone and subnet_id to launch into
        if preemptable:
            # We may need to balance preemptable instances across zones, which
            # then affects the subnets they can use.

            # We're allowed to pick from any of these zones.
            zone_options = list(self._worker_subnets_by_zone.keys())

            zone = get_best_aws_zone(spotBid, type_info.name, ec2, zone_options)
        else:
            # We don't need to ever do any balancing across zones for on-demand
            # instances. Just pick a zone.
            if self._zone in self._worker_subnets_by_zone:
                # We can launch into the same zone as the leader
                zone = self._zone
            else:
                # The workers aren't allowed in the leader's zone.
                # Pick an arbitrary zone we can use.
                zone = next(iter(self._worker_subnets_by_zone.keys()))
        if self._leader_subnet in self._worker_subnets_by_zone.get(zone, []):
            # The leader's subnet is an option for this zone, so use it.
            subnet_id = self._leader_subnet
        else:
            # Use an arbitrary subnet from the zone
            subnet_id = next(iter(self._worker_subnets_by_zone[zone]))

        keyPath = self._sseKey if self._sseKey else None
        userData = self._getIgnitionUserData('worker', keyPath, preemptable)
        if isinstance(userData, str):
            # Spot-market provisioning requires bytes for user data.
            userData = userData.encode('utf-8')

        kwargs = {'key_name': self._keyName,
                  'security_group_ids': self._getSecurityGroupIDs(),
                  'instance_type': type_info.name,
                  'user_data': userData,
                  'block_device_map': bdm,
                  'instance_profile_arn': self._leaderProfileArn,
                  'placement': zone,
                  'subnet_id': subnet_id}

        instancesLaunched = []

        for attempt in old_retry(predicate=awsRetryPredicate):
            with attempt:
                # after we start launching instances we want to ensure the full setup is done
                # the biggest obstacle is AWS request throttling, so we retry on these errors at
                # every request in this method
                if not preemptable:
                    logger.debug('Launching %s non-preemptable nodes', numNodes)
                    instancesLaunched = create_ondemand_instances(ec2,
                                                                  image_id=self._discoverAMI(),
                                                                  spec=kwargs, num_instances=numNodes)
                else:
                    logger.debug('Launching %s preemptable nodes', numNodes)
                    # force generator to evaluate
                    instancesLaunched = list(create_spot_instances(ec2=ec2,
                                                                   price=spotBid,
                                                                   image_id=self._discoverAMI(),
                                                                   tags={_TAG_KEY_TOIL_CLUSTER_NAME: self.clusterName},
                                                                   spec=kwargs,
                                                                   num_instances=numNodes,
                                                                   tentative=True)
                                             )
                    # flatten the list
                    instancesLaunched = [item for sublist in instancesLaunched for item in sublist]

        for attempt in old_retry(predicate=awsRetryPredicate):
            with attempt:
                wait_instances_running(ec2, instancesLaunched)

        self._tags[_TAG_KEY_TOIL_NODE_TYPE] = 'worker'
        AWSProvisioner._addTags(instancesLaunched, self._tags)
        if self._sseKey:
            for i in instancesLaunched:
                self._waitForIP(i)
                node = Node(publicIP=i.ip_address, privateIP=i.private_ip_address, name=i.id,
                            launchTime=i.launch_time, nodeType=i.instance_type, preemptable=preemptable,
                            tags=i.tags)
                node.waitForNode('toil_worker')
                node.coreRsync([self._sseKey, ':' + self._sseKey], applianceName='toil_worker')
        logger.debug('Launched %s new instance(s)', numNodes)
        return len(instancesLaunched)

    def addManagedNodes(self, nodeTypes: Set[str], minNodes, maxNodes, preemptable, spotBid=None) -> None:

        if self.clusterType != 'kubernetes':
            raise ManagedNodesNotSupportedException("Managed nodes only supported for Kubernetes clusters")

        assert self._leaderPrivateIP

        if preemptable:
            # May need to provide a spot bid
            spotBid = self._recover_node_type_bid(nodeTypes, spotBid)

        # TODO: We assume we only ever do this once per node type...

        # Make one template per node type, so we can apply storage overrides correctly
        # TODO: deduplicate these if the same instance type appears in multiple sets?
        launch_template_ids = {n: self._get_worker_launch_template(n, preemptable=preemptable) for n in nodeTypes}
        # Make the ASG across all of them
        self._createWorkerAutoScalingGroup(launch_template_ids, nodeTypes, minNodes, maxNodes,
                                           spot_bid=spotBid)

    def getProvisionedWorkers(self, instance_type: Optional[str] = None, preemptable: Optional[bool] = None) -> List[Node]:
        assert self._leaderPrivateIP
        entireCluster = self._getNodesInCluster(instance_type=instance_type, both=True)
        logger.debug('All nodes in cluster: %s', entireCluster)
        workerInstances = [i for i in entireCluster if i.private_ip_address != self._leaderPrivateIP]
        logger.debug('All workers found in cluster: %s', workerInstances)
        if preemptable is not None:
            workerInstances = [i for i in workerInstances if preemptable == (i.spot_instance_request_id is not None)]
            logger.debug('%spreemptable workers found in cluster: %s', 'non-' if not preemptable else '', workerInstances)
        workerInstances = awsFilterImpairedNodes(workerInstances, self.aws.boto2(self._region, 'ec2'))
        return [Node(publicIP=i.ip_address, privateIP=i.private_ip_address,
                     name=i.id, launchTime=i.launch_time, nodeType=i.instance_type,
                     preemptable=i.spot_instance_request_id is not None, tags=i.tags)
                for i in workerInstances]

    @memoize
    def _discoverAMI(self) -> str:
        """
        :return: The AMI ID (a string like 'ami-0a9a5d2b65cce04eb') for Flatcar.
        :rtype: str
        """
        return get_flatcar_ami(self.aws.client(self._region, 'ec2'))

    def _toNameSpace(self) -> str:
        assert isinstance(self.clusterName, (str, bytes))
        if any((char.isupper() for char in self.clusterName)) or '_' in self.clusterName:
            raise RuntimeError("The cluster name must be lowercase and cannot contain the '_' "
                               "character.")
        namespace = self.clusterName
        if not namespace.startswith('/'):
            namespace = '/' + namespace + '/'
        return namespace.replace('-', '/')

    def _namespace_name(self, name: str) -> str:
        """
        Given a name for a thing, add our cluster name to it in a way that
        results in an acceptable name for something on AWS.
        """

        # This logic is a bit weird, but it's what Boto2Context used to use.
        # Drop the leading / from the absolute-path-style "namespace" name and
        # then encode underscores and slashes.
        return (self._toNameSpace() + name)[1:].replace('_', '__').replace('/', '_')

    def _is_our_namespaced_name(self, namespaced_name: str) -> bool:
        """
        Return True if the given AWS object name looks like it belongs to us
        and was generated by _namespace_name().
        """

        denamespaced = '/' + '_'.join(s.replace('_', '/') for s in namespaced_name.split('__'))
        return denamespaced.startswith(self._toNameSpace())


    def _getLeaderInstance(self) -> Boto2Instance:
        """
        Get the Boto 2 instance for the cluster's leader.
        """
        instances = self._getNodesInCluster(both=True)
        instances.sort(key=lambda x: x.launch_time)
        try:
            leader = instances[0]  # assume leader was launched first
        except IndexError:
            raise NoSuchClusterException(self.clusterName)
        if (leader.tags.get(_TAG_KEY_TOIL_NODE_TYPE) or 'leader') != 'leader':
            raise InvalidClusterStateException(
                'Invalid cluster state! The first launched instance appears not to be the leader '
                'as it is missing the "leader" tag. The safest recovery is to destroy the cluster '
                'and restart the job. Incorrect Leader ID: %s' % leader.id
            )
        return leader

    def getLeader(self, wait=False) -> Node:
        """
        Get the leader for the cluster as a Toil Node object.
        """
        leader = self._getLeaderInstance()

        leaderNode = Node(publicIP=leader.ip_address, privateIP=leader.private_ip_address,
                          name=leader.id, launchTime=leader.launch_time, nodeType=None,
                          preemptable=False, tags=leader.tags)
        if wait:
            logger.debug("Waiting for toil_leader to enter 'running' state...")
            wait_instances_running(self.aws.boto2(self._region, 'ec2'), [leader])
            logger.debug('... toil_leader is running')
            self._waitForIP(leader)
            leaderNode.waitForNode('toil_leader')

        return leaderNode

    @classmethod
    @awsRetry
    def _addTag(cls, instance: Boto2Instance, key: str, value: str):
        instance.add_tag(key, value)

    @classmethod
    def _addTags(cls, instances: List[Boto2Instance], tags: Dict[str, str]):
        for instance in instances:
            for key, value in tags.items():
                cls._addTag(instance, key, value)

    @classmethod
    def _waitForIP(cls, instance: Boto2Instance):
        """
        Wait until the instances has a public IP address assigned to it.

        :type instance: boto.ec2.instance.Instance
        """
        logger.debug('Waiting for ip...')
        while True:
            time.sleep(a_short_time)
            instance.update()
            if instance.ip_address or instance.public_dns_name or instance.private_ip_address:
                logger.debug('...got ip')
                break

    def _terminateInstances(self, instances: List[Boto2Instance]):
        instanceIDs = [x.id for x in instances]
        self._terminateIDs(instanceIDs)
        logger.info('... Waiting for instance(s) to shut down...')
        for instance in instances:
            wait_transition(instance, {'pending', 'running', 'shutting-down'}, 'terminated')
        logger.info('Instance(s) terminated.')

    @awsRetry
    def _terminateIDs(self, instanceIDs: List[str]):
        logger.info('Terminating instance(s): %s', instanceIDs)
        self.aws.boto2(self._region, 'ec2').terminate_instances(instance_ids=instanceIDs)
        logger.info('Instance(s) terminated.')

    @awsRetry
    def _deleteRoles(self, names: List[str]):
        """
        Delete all the given named IAM roles.
        Detatches but does not delete associated instance profiles.
        """

        for role_name in names:
            for profile_name in self._getRoleInstanceProfileNames(role_name):
                # We can't delete either the role or the profile while they
                # are attached.

                for attempt in old_retry(timeout=300, predicate=expectedShutdownErrors):
                    with attempt:
                        self.aws.client(self._region, 'iam').remove_role_from_instance_profile(InstanceProfileName=profile_name,
                                                                                               RoleName=role_name)
            # We also need to drop all inline policies
            for policy_name in self._getRoleInlinePolicyNames(role_name):
                for attempt in old_retry(timeout=300, predicate=expectedShutdownErrors):
                    with attempt:
                        self.aws.client(self._region, 'iam').delete_role_policy(PolicyName=policy_name,
                                                                                RoleName=role_name)

            for attempt in old_retry(timeout=300, predicate=expectedShutdownErrors):
                with attempt:
                    self.aws.client(self._region, 'iam').delete_role(RoleName=role_name)
                    logger.debug('... Successfully deleted IAM role %s', role_name)


    @awsRetry
    def _deleteInstanceProfiles(self, names: List[str]):
        """
        Delete all the given named IAM instance profiles.
        All roles must already be detached.
        """

        for profile_name in names:
            for attempt in old_retry(timeout=300, predicate=expectedShutdownErrors):
                with attempt:
                    self.aws.client(self._region, 'iam').delete_instance_profile(InstanceProfileName=profile_name)
                    logger.debug('... Succesfully deleted instance profile %s', profile_name)

    @classmethod
    def _getBoto2BlockDeviceMapping(cls, type_info: InstanceType, rootVolSize: int = 50) -> Boto2BlockDeviceMapping:
        # determine number of ephemeral drives via cgcloud-lib (actually this is moved into toil's lib
        bdtKeys = [''] + ['/dev/xvd{}'.format(c) for c in string.ascii_lowercase[1:]]
        bdm = Boto2BlockDeviceMapping()
        # Change root volume size to allow for bigger Docker instances
        root_vol = Boto2BlockDeviceType(delete_on_termination=True)
        root_vol.size = rootVolSize
        bdm["/dev/xvda"] = root_vol
        # The first disk is already attached for us so start with 2nd.
        # Disk count is weirdly a float in our instance database, so make it an int here.
        for disk in range(1, int(type_info.disks) + 1):
            bdm[bdtKeys[disk]] = Boto2BlockDeviceType(
                ephemeral_name='ephemeral{}'.format(disk - 1))  # ephemeral counts start at 0

        logger.debug('Device mapping: %s', bdm)
        return bdm

    @classmethod
    def _getBoto3BlockDeviceMappings(cls, type_info: InstanceType, rootVolSize: int = 50) -> List[dict]:
        """
        Get block device mappings for the root volume for a worker.
        """

        # Start with the root
        bdms = [{
            'DeviceName': '/dev/xvda',
            'Ebs': {
                'DeleteOnTermination': True,
                'VolumeSize': rootVolSize,
                'VolumeType': 'gp2'
            }
        }]

        # Get all the virtual drives we might have
        bdtKeys = ['/dev/xvd{}'.format(c) for c in string.ascii_lowercase]

        # The first disk is already attached for us so start with 2nd.
        # Disk count is weirdly a float in our instance database, so make it an int here.
        for disk in range(1, int(type_info.disks) + 1):
            # Make a block device mapping to attach the ephemeral disk to a
            # virtual block device in the VM
            bdms.append({
                'DeviceName': bdtKeys[disk],
                'VirtualName': 'ephemeral{}'.format(disk - 1)  # ephemeral counts start at 0
            })
        logger.debug('Device mapping: %s', bdms)
        return bdms

    @awsRetry
    def _getNodesInCluster(self, instance_type: Optional[str] = None, preemptable=False, both=False) -> List[Boto2Instance]:
        """
        Get Boto2 instance objects for all nodes in the cluster.
        """

        allInstances = self.aws.boto2(self._region, 'ec2').get_only_instances(filters={'instance.group-name': self.clusterName})
        def instanceFilter(i):
            # filter by type only if nodeType is true
            rightType = not instance_type or i.instance_type == instance_type
            rightState = i.state == 'running' or i.state == 'pending'
            return rightType and rightState
        filteredInstances = [i for i in allInstances if instanceFilter(i)]
        if not preemptable and not both:
            return [i for i in filteredInstances if i.spot_instance_request_id is None]
        elif preemptable and not both:
            return [i for i in filteredInstances if i.spot_instance_request_id is not None]
        elif both:
            return filteredInstances

    def _getSpotRequestIDs(self) -> List[str]:
        """
        Get the IDs of all spot requests associated with the cluster.
        """

        # Grab the connection we need to use for this operation.
        ec2 = self.aws.boto2(self._region, 'ec2')

        requests = ec2.get_all_spot_instance_requests()
        tags = ec2.get_all_tags({'tag:': {_TAG_KEY_TOIL_CLUSTER_NAME: self.clusterName}})
        idsToCancel = [tag.id for tag in tags]
        return [request for request in requests if request.id in idsToCancel]

    def _createSecurityGroups(self) -> List[str]:
        """
        Create security groups for the cluster. Returns a list of their IDs.
        """

        # Grab the connection we need to use for this operation.
        # The VPC connection can do anything the EC2 one can do, but also look at subnets.
        vpc = self.aws.boto2(self._region, 'vpc')

        def groupNotFound(e):
            retry = (e.status == 400 and 'does not exist in default VPC' in e.body)
            return retry
        # Security groups need to belong to the same VPC as the leader. If we
        # put the leader in a particular non-default subnet, it may be in a
        # particular non-default VPC, which we need to know about.
        vpcId = None
        if self._leader_subnet:
            subnets = vpc.get_all_subnets(subnet_ids=[self._leader_subnet])
            if len(subnets) > 0:
                vpcId = subnets[0].vpc_id
        # security group create/get. ssh + all ports open within the group
        try:
            web = vpc.create_security_group(self.clusterName,
                                            'Toil appliance security group', vpc_id=vpcId)
        except EC2ResponseError as e:
            if e.status == 400 and 'already exists' in e.body:
                pass  # group exists- nothing to do
            else:
                raise
        else:
            for attempt in old_retry(predicate=groupNotFound, timeout=300):
                with attempt:
                    # open port 22 for ssh-ing
                    web.authorize(ip_protocol='tcp', from_port=22, to_port=22, cidr_ip='0.0.0.0/0')
                    # TODO: boto2 doesn't support IPv6 here but we need to.
            for attempt in old_retry(predicate=groupNotFound, timeout=300):
                with attempt:
                    # the following authorizes all TCP access within the web security group
                    web.authorize(ip_protocol='tcp', from_port=0, to_port=65535, src_group=web)
            for attempt in old_retry(predicate=groupNotFound, timeout=300):
                with attempt:
                    # We also want to open up UDP, both for user code and for the RealtimeLogger
                    web.authorize(ip_protocol='udp', from_port=0, to_port=65535, src_group=web)
        out = []
        for sg in vpc.get_all_security_groups():
            if sg.name == self.clusterName and (vpcId is None or sg.vpc_id == vpcId):
                out.append(sg)
        return [sg.id for sg in out]

    @awsRetry
    def _getSecurityGroupIDs(self) -> List[str]:
        """
        Get all the security group IDs to apply to leaders and workers.
        """

        # TODO: memoize to save requests.

        # Depending on if we enumerated them on the leader or locally, we might
        # know the required security groups by name, ID, or both.
        sgs = [sg for sg in self.aws.boto2(self._region, 'ec2').get_all_security_groups()
               if (sg.name in self._leaderSecurityGroupNames or
                   sg.id in self._leaderSecurityGroupIDs)]
        return [sg.id for sg in sgs]

    @awsRetry
    def _get_launch_template_ids(self, filters: Optional[List[Dict[str, List[str]]]] = None) -> List[str]:
        """
        Find all launch templates associated with the cluster.

        Returns a list of launch template IDs.
        """

        # Grab the connection we need to use for this operation.
        ec2 = self.aws.client(self._region, 'ec2')

        # How do we match the right templates?
        combined_filters = [{'Name': 'tag:' + _TAG_KEY_TOIL_CLUSTER_NAME, 'Values': [self.clusterName]}]

        if filters:
            # Add any user-specified filters
            combined_filters += filters

        allTemplateIDs = []
        # Get the first page with no NextToken
        response = ec2.describe_launch_templates(Filters=combined_filters,
                                                 MaxResults=200)
        while True:
            # Process the current page
            allTemplateIDs += [item['LaunchTemplateId'] for item in response.get('LaunchTemplates', [])]
            if 'NextToken' in response:
                # There are more pages. Get the next one, supplying the token.
                response = ec2.describe_launch_templates(Filters=filters,
                                                         NextToken=response['NextToken'],
                                                         MaxResults=200)
            else:
                # No more pages
                break

        return allTemplateIDs

    @awsRetry
    def _get_worker_launch_template(self, instance_type: str, preemptable: bool = False, backoff: float = 1.0) -> str:
        """
        Get a launch template for instances with the given parameters. Only one
        such launch template will be created, no matter how many times the
        function is called.

        Not thread safe.

        :param instance_type: Type of node to use in the template. May be overridden
                              by an ASG that uses the template.

        :param preemptable: When the node comes up, does it think it is a spot instance?

        :param backoff: How long to wait if it seems like we aren't reading our
                        own writes before trying again.

        :return: The ID of the template.
        """

        lt_name = self._name_worker_launch_template(instance_type, preemptable=preemptable)

        # How do we match the right templates?
        filters = [{'Name': 'launch-template-name', 'Values': [lt_name]}]

        # Get the templates
        templates = self._get_launch_template_ids(filters=filters)

        if len(templates) > 1:
            # There shouldn't ever be multiple templates with our reserved name
            raise RuntimeError(f"Multiple launch templates already exist named {lt_name}; "
                               "something else is operating in our cluster namespace.")
        elif len(templates) == 0:
            # Template doesn't exist so we can create it.
            try:
                return self._create_worker_launch_template(instance_type, preemptable=preemptable)
            except ClientError as e:
                if get_error_code(e) == 'InvalidLaunchTemplateName.AlreadyExistsException':
                    # Someone got to it before us (or we couldn't read our own
                    # writes). Recurse to try again, because now it exists.
                    logger.info('Waiting %f seconds for template %s to be available', backoff, lt_name)
                    time.sleep(backoff)
                    return self._get_worker_launch_template(instance_type, preemptable=preemptable, backoff=backoff*2)
                else:
                    raise
        else:
            # There must be exactly one template
            return templates[0]

    def _name_worker_launch_template(self, instance_type: str, preemptable: bool = False) -> str:
        """
        Get the name we should use for the launch template with the given parameters.

        :param instance_type: Type of node to use in the template. May be overridden
                              by an ASG that uses the template.

        :param preemptable: When the node comes up, does it think it is a spot instance?
        """

        # The name has the cluster name in it
        lt_name = f'{self.clusterName}-lt-{instance_type}'
        if preemptable:
            lt_name += '-spot'

        return lt_name

    def _create_worker_launch_template(self, instance_type: str, preemptable: bool = False) -> str:
        """
        Create the launch template for launching worker instances for the cluster.

        :param instance_type: Type of node to use in the template. May be overridden
                              by an ASG that uses the template.

        :param preemptable: When the node comes up, does it think it is a spot instance?

        :return: The ID of the template created.
        """

        # TODO: If we already have one like this, set its storage and/or remake it.

        assert self._leaderPrivateIP
        type_info = E2Instances[instance_type]
        rootVolSize=self._nodeStorageOverrides.get(instance_type, self._nodeStorage)
        bdms = self._getBoto3BlockDeviceMappings(type_info, rootVolSize=rootVolSize)

        keyPath = self._sseKey if self._sseKey else None
        userData = self._getIgnitionUserData('worker', keyPath, preemptable)

        lt_name = self._name_worker_launch_template(instance_type, preemptable=preemptable)

        # But really we find it by tag
        tags = dict(self._tags)
        tags[_TAG_KEY_TOIL_NODE_TYPE] = 'worker'

        return create_launch_template(self.aws.client(self._region, 'ec2'),
                                      template_name=lt_name,
                                      image_id=self._discoverAMI(),
                                      key_name=self._keyName,
                                      security_group_ids=self._getSecurityGroupIDs(),
                                      instance_type=instance_type,
                                      user_data=userData,
                                      block_device_map=bdms,
                                      instance_profile_arn=self._leaderProfileArn,
                                      tags=tags)

    @awsRetry
    def _getAutoScalingGroupNames(self) -> List[str]:
        """
        Find all auto-scaling groups associated with the cluster.

        Returns a list of ASG IDs. ASG IDs and ASG names are the same things.
        """

        # Grab the connection we need to use for this operation.
        autoscaling = self.aws.client(self._region, 'autoscaling')

        # AWS won't filter ASGs server-side for us in describe_auto_scaling_groups.
        # So we search instances of applied tags for the ASGs they are on.
        # The ASGs tagged with our cluster are our ASGs.
        # The filtering is on different fields of the tag object itself.
        filters = [{'Name': 'key',
                    'Values': [_TAG_KEY_TOIL_CLUSTER_NAME]},
                   {'Name': 'value',
                    'Values': [self.clusterName]}]

        matchedASGs = []
        # Get the first page with no NextToken
        response = autoscaling.describe_tags(Filters=filters)
        while True:
            # Process the current page
            matchedASGs += [item['ResourceId'] for item in response.get('Tags', [])
                            if item['Key'] == _TAG_KEY_TOIL_CLUSTER_NAME and
                            item['Value'] == self.clusterName]
            if 'NextToken' in response:
                # There are more pages. Get the next one, supplying the token.
                response = autoscaling.describe_tags(Filters=filters,
                                                     NextToken=response['NextToken'])
            else:
                # No more pages
                break

        for name in matchedASGs:
            # Double check to make sure we definitely aren't finding non-Toil
            # things
            assert name.startswith('toil-')

        return matchedASGs

    def _createWorkerAutoScalingGroup(self,
                                      launch_template_ids: Dict[str, str],
                                      instance_types: Collection[str],
                                      min_size: int,
                                      max_size: int,
                                      spot_bid: Optional[float] = None) -> str:
        """
        Create an autoscaling group.

        :param launch_template_ids: ID of the launch template to use for
               each instance type name.
        :param instance_types: Names of instance types to use. Must have
               at least one. Needed here to calculate the ephemeral storage
               provided. The instance type used to create the launch template
               must be present, for correct storage space calculation.
        :param min_size: Minimum number of instances to scale to.
        :param max_size: Maximum number of instances to scale to.
        :param spot_bid: Make this a spot ASG with the given bid.

        :return: the unique autoscaling group name.

        TODO: allow overriding launch template and pooling.
        """

        assert self._leaderPrivateIP

        assert len(instance_types) >= 1

        # Find the minimum storage any instance in the group will provide.
        # For each, we look at the root volume size we would assign it if it were the type used to make the template.
        # TODO: Work out how to apply each instance type's root volume size override independently when they're all in a pool.
        storage_gigs = []
        for instance_type in instance_types:
            spec = E2Instances[instance_type]
            spec_gigs = spec.disks * spec.disk_capacity
            rootVolSize = self._nodeStorageOverrides.get(instance_type, self._nodeStorage)
            storage_gigs.append(max(rootVolSize - _STORAGE_ROOT_OVERHEAD_GIGS, spec_gigs))
        # Get the min storage we expect to see, but not less than 0.
        min_gigs = max(min(storage_gigs), 0)

        # Make tags. These are just for the ASG, not for the node.
        # If are a Kubernetes cluster, this includes the tag for membership.
        tags = dict(self._tags)

        # We tag the ASG with the Toil type, although nothing cares.
        tags[_TAG_KEY_TOIL_NODE_TYPE] = 'worker'

        if self.clusterType == 'kubernetes':
            # We also need to tag it with Kubernetes autoscaler info (empty tags)
            tags['k8s.io/cluster-autoscaler/' + self.clusterName] = ''
            assert(self.clusterName != 'enabled')
            tags['k8s.io/cluster-autoscaler/enabled'] = ''
            tags['k8s.io/cluster-autoscaler/node-template/resources/ephemeral-storage'] = f'{min_gigs}G'

        # Now we need to make up a unique name
        # TODO: can we make this more semantic without risking collisions? Maybe count up in memory?
        asg_name = 'toil-' + str(uuid.uuid4())

        create_auto_scaling_group(self.aws.client(self._region, 'autoscaling'),
                                  asg_name=asg_name,
                                  launch_template_ids=launch_template_ids,
                                  vpc_subnets=self._get_worker_subnets(),
                                  min_size=min_size,
                                  max_size=max_size,
                                  instance_types=instance_types,
                                  spot_bid=spot_bid,
                                  tags=tags)

        return asg_name

    def _boto2_pager(self, requestor_callable: Callable, result_attribute_name: str) -> Iterable[Dict[str, Any]]:
        """
        Yield all the results from calling the given Boto 2 method and paging
        through all the results using the "marker" field. Results are to be
        found in the field with the given name in the AWS responses.
        """
        marker = None
        while True:
            result = requestor_callable(marker=marker)
            for p in getattr(result, result_attribute_name):
                yield p
            if result.is_truncated == 'true':
                marker = result.marker
            else:
                break

    def _pager(self, requestor_callable: Callable, result_attribute_name: str, **kwargs) -> Iterable[Dict[str, Any]]:
        """
        Yield all the results from calling the given Boto 3 method with the
        given keyword arguments, paging through the results using the Marker or
        NextToken, and fetching out and looping over the list in the response
        with the given attribute name.
        """

        # Recover the Boto3 client, and the name of the operation
        client = requestor_callable.__self__
        op_name = requestor_callable.__name__

        # grab a Boto 3 built-in paginator. See
        # <https://boto3.amazonaws.com/v1/documentation/api/latest/guide/paginators.html>
        paginator = client.get_paginator(op_name)

        for page in paginator.paginate(**kwargs):
            # Invoke it and go through the pages
            for item in page.get(result_attribute_name, []):
                # Yield each returned item
                yield item

    @awsRetry
    def _getRoleNames(self) -> List[str]:
        """
        Get all the IAM roles belonging to the cluster, as names.
        """

        results = []
        for result in self._boto2_pager(self.aws.boto2(self._region, 'iam').list_roles, 'roles'):
            # For each Boto2 role object
            # Grab out the name
            name = result['role_name']
            if self._is_our_namespaced_name(name):
                # If it looks like ours, it is ours.
                results.append(name)
        return results

    @awsRetry
    def _getInstanceProfileNames(self) -> List[str]:
        """
        Get all the instance profiles belonging to the cluster, as names.
        """

        results = []
        for result in self._boto2_pager(self.aws.boto2(self._region, 'iam').list_instance_profiles,
                                        'instance_profiles'):
            # For each Boto2 role object
            # Grab out the name
            name = result['instance_profile_name']
            if self._is_our_namespaced_name(name):
                # If it looks like ours, it is ours.
                results.append(name)
        return results

    @awsRetry
    def _getRoleInstanceProfileNames(self, role_name: str) -> List[str]:
        """
        Get all the instance profiles with the IAM role with the given name.

        Returns instance profile names.
        """

        # Grab the connection we need to use for this operation.
        iam = self.aws.client(self._region, 'iam')

        return [item['InstanceProfileName'] for item in self._pager(iam.list_instance_profiles_for_role,
                                                                    'InstanceProfiles',
                                                                    RoleName=role_name)]

    @awsRetry
    def _getRolePolicyArns(self, role_name: str) -> List[str]:
        """
        Get all the policies attached to the IAM role with the given name.

        These do not include inline policies on the role.

        Returns policy ARNs.
        """

        # Grab the connection we need to use for this operation.
        iam = self.aws.client(self._region, 'iam')

        # TODO: we don't currently use attached policies.

        return [item['PolicyArn'] for item in self._pager(iam.list_attached_role_policies,
                                                          'AttachedPolicies',
                                                          RoleName=role_name)]

    @awsRetry
    def _getRoleInlinePolicyNames(self, role_name: str) -> List[str]:
        """
        Get all the policies inline in the given IAM role.
        Returns policy names.
        """

        # Grab the connection we need to use for this operation.
        iam = self.aws.client(self._region, 'iam')

        return list(self._pager(iam.list_role_policies,
                                'PolicyNames',
                                RoleName=role_name))

    def full_policy(self, resource: str) -> dict:
        """
        Produce a dict describing the JSON form of a full-access-granting AWS
        IAM policy for the service with the given name (e.g. 's3').
        """
        return dict(Version="2012-10-17", Statement=[dict(Effect="Allow", Resource="*", Action=f"{resource}:*")])

    def kubernetes_policy(self) -> dict:
        """
        Get the Kubernetes policy grants not provided by the full grants on EC2
        and IAM. See
        <https://github.com/DataBiosphere/toil/wiki/Manual-Autoscaling-Kubernetes-Setup#leader-policy>
        and
        <https://github.com/DataBiosphere/toil/wiki/Manual-Autoscaling-Kubernetes-Setup#worker-policy>.

        These are mostly needed to support Kubernetes' AWS CloudProvider, and
        some are for the Kubernetes Cluster Autoscaler's AWS integration.

        Some of these are really only needed on the leader.
        """

        return dict(Version="2012-10-17", Statement=[dict(Effect="Allow", Resource="*", Action=[
            "ecr:GetAuthorizationToken",
            "ecr:BatchCheckLayerAvailability",
            "ecr:GetDownloadUrlForLayer",
            "ecr:GetRepositoryPolicy",
            "ecr:DescribeRepositories",
            "ecr:ListImages",
            "ecr:BatchGetImage",
            "autoscaling:DescribeAutoScalingGroups",
            "autoscaling:DescribeAutoScalingInstances",
            "autoscaling:DescribeLaunchConfigurations",
            "autoscaling:DescribeTags",
            "autoscaling:SetDesiredCapacity",
            "autoscaling:TerminateInstanceInAutoScalingGroup",
            "elasticloadbalancing:AddTags",
            "elasticloadbalancing:ApplySecurityGroupsToLoadBalancer",
            "elasticloadbalancing:AttachLoadBalancerToSubnets",
            "elasticloadbalancing:ConfigureHealthCheck",
            "elasticloadbalancing:CreateListener",
            "elasticloadbalancing:CreateLoadBalancer",
            "elasticloadbalancing:CreateLoadBalancerListeners",
            "elasticloadbalancing:CreateLoadBalancerPolicy",
            "elasticloadbalancing:CreateTargetGroup",
            "elasticloadbalancing:DeleteListener",
            "elasticloadbalancing:DeleteLoadBalancer",
            "elasticloadbalancing:DeleteLoadBalancerListeners",
            "elasticloadbalancing:DeleteTargetGroup",
            "elasticloadbalancing:DeregisterInstancesFromLoadBalancer",
            "elasticloadbalancing:DeregisterTargets",
            "elasticloadbalancing:DescribeListeners",
            "elasticloadbalancing:DescribeLoadBalancerAttributes",
            "elasticloadbalancing:DescribeLoadBalancerPolicies",
            "elasticloadbalancing:DescribeLoadBalancers",
            "elasticloadbalancing:DescribeTargetGroups",
            "elasticloadbalancing:DescribeTargetHealth",
            "elasticloadbalancing:DetachLoadBalancerFromSubnets",
            "elasticloadbalancing:ModifyListener",
            "elasticloadbalancing:ModifyLoadBalancerAttributes",
            "elasticloadbalancing:ModifyTargetGroup",
            "elasticloadbalancing:RegisterInstancesWithLoadBalancer",
            "elasticloadbalancing:RegisterTargets",
            "elasticloadbalancing:SetLoadBalancerPoliciesForBackendServer",
            "elasticloadbalancing:SetLoadBalancerPoliciesOfListener",
            "kms:DescribeKey"
        ])])

    def _setup_iam_ec2_role(self, local_role_name: str, policies: Dict[str, Any]) -> str:
        """
        Create an IAM role with the given policies, using the given name in
        addition to the cluster name, and return its full name.
        """

        # Grab the connection we need to use for this operation.
        iam = self.aws.boto2(self._region, 'iam')

        # Make sure we can tell our roles apart from roles for other clusters
        aws_role_name = self._namespace_name(local_role_name)
        try:
            # Make the role
            logger.debug('Creating IAM role %s...', aws_role_name)
            iam.create_role(aws_role_name, assume_role_policy_document=json.dumps({
                "Version": "2012-10-17",
                "Statement": [{
                    "Effect": "Allow",
                    "Principal": {"Service": ["ec2.amazonaws.com"]},
                    "Action": ["sts:AssumeRole"]}
                ]}))
            logger.debug('Created new IAM role')
        except BotoServerError as e:
            if e.status == 409 and e.error_code == 'EntityAlreadyExists':
                logger.debug('IAM role already exists. Reusing.')
                pass
            else:
                raise

        # Delete superfluous policies
        policy_names = set(iam.list_role_policies(aws_role_name).policy_names)
        for policy_name in policy_names.difference(set(list(policies.keys()))):
            iam.delete_role_policy(aws_role_name, policy_name)

        # Create expected policies
        for policy_name, policy in policies.items():
            current_policy = None
            try:
                current_policy = json.loads(unquote(
                    iam.get_role_policy(aws_role_name, policy_name).policy_document))
            except BotoServerError as e:
                if e.status == 404 and e.error_code == 'NoSuchEntity':
                    pass
                else:
                    raise
            if current_policy != policy:
                iam.put_role_policy(aws_role_name, policy_name, json.dumps(policy))

        # Now the role has the right policies so it is ready.
        return aws_role_name

    @awsRetry
    def _createProfileArn(self) -> str:
        """
        Create an IAM role and instance profile that grants needed permissions
        for cluster leaders and workers. Naming is specific to the cluster.

        Returns its ARN.
        """

        # Grab the connection we need to use for this operation.
        iam = self.aws.boto2(self._region, 'iam')

        policy = dict(iam_full=self.full_policy('iam'), ec2_full=self.full_policy('ec2'),
                      s3_full=self.full_policy('s3'), sbd_full=self.full_policy('sdb'))
        if self.clusterType == 'kubernetes':
            # We also need autoscaling groups and some other stuff for AWS-Kubernetes integrations.
            # TODO: We use one merged policy for leader and worker, but we could be more specific.
            policy['kubernetes_merged'] = self.kubernetes_policy()
        iamRoleName = self._setup_iam_ec2_role(_INSTANCE_PROFILE_ROLE_NAME, policy)

        try:
            profile = iam.get_instance_profile(iamRoleName)
            logger.debug("Have preexisting instance profile: %s", profile.get_instance_profile_response.get_instance_profile_result.instance_profile)
        except BotoServerError as e:
            if e.status == 404:
                profile = iam.create_instance_profile(iamRoleName)
                profile = profile.create_instance_profile_response.create_instance_profile_result
                logger.debug("Created new instance profile: %s", profile.instance_profile)
            else:
                raise
        else:
            profile = profile.get_instance_profile_response.get_instance_profile_result
        profile = profile.instance_profile

        profile_arn = profile.arn

        # Now we have the profile ARN, but we want to make sure it really is
        # visible by name in a different session.
        wait_until_instance_profile_arn_exists(profile_arn)

        if len(profile.roles) > 1:
            # This is too many roles. We probably grabbed something we should
            # not have by mistake, and this is some important profile for
            # something else.
            raise RuntimeError(f'Did not expect instance profile {profile_arn} to contain '
                               f'more than one role; is it really a Toil-managed profile?')
        elif len(profile.roles) == 1:
            # this should be profile.roles[0].role_name
            if profile.roles.member.role_name == iamRoleName:
                return profile_arn
            else:
                # Drop this wrong role and use the fallback code for 0 roles
                iam.remove_role_from_instance_profile(iamRoleName,
                                                      profile.roles.member.role_name)

        # If we get here, we had 0 roles on the profile, or we had 1 but we removed it.
        for attempt in old_retry(predicate=lambda err: err.status == 404):
            with attempt:
                # Put the IAM role on the profile
                iam.add_role_to_instance_profile(profile.instance_profile_name, iamRoleName)
                logger.debug("Associated role %s with profile", iamRoleName)


        return profile_arn
<|MERGE_RESOLUTION|>--- conflicted
+++ resolved
@@ -40,7 +40,6 @@
 from boto.utils import get_instance_metadata
 from boto.ec2.instance import Instance as Boto2Instance
 
-from toil.lib.aws.util import zone_to_region
 from toil.lib.aws.utils import create_s3_bucket
 from toil.lib.conversions import human2bytes
 from toil.lib.ec2 import (a_short_time,
@@ -49,18 +48,13 @@
                           create_launch_template,
                           create_ondemand_instances,
                           create_spot_instances,
+                          establish_boto3_session,
                           wait_instances_running,
-<<<<<<< HEAD
-                          wait_transition)
-=======
                           wait_transition,
                           wait_until_instance_profile_arn_exists)
-from toil.lib.aws import zone_to_region
->>>>>>> aa50bbfd
+from toil.lib.aws.util import zone_to_region
 from toil.lib.ec2nodes import InstanceType
-from toil.lib.aws.credentials import client, resource
 from toil.lib.generatedEC2Lists import E2Instances
-from toil.lib.ec2 import establish_boto3_session
 from toil.lib.aws.ami import get_flatcar_ami
 from toil.lib.memoize import memoize
 from toil.lib.misc import truncExpBackoff
@@ -138,7 +132,8 @@
 def awsFilterImpairedNodes(nodes, ec2):
     # if TOIL_AWS_NODE_DEBUG is set don't terminate nodes with
     # failing status checks so they can be debugged
-    if not os.environ.get('TOIL_AWS_NODE_DEBUG') in ('True', 'TRUE', 'true', True):
+    nodeDebug = os.environ.get('TOIL_AWS_NODE_DEBUG') in ('True', 'TRUE', 'true', True)
+    if not nodeDebug:
         return nodes
     nodeIDs = [node.id for node in nodes]
     statuses = ec2.get_all_instance_status(instance_ids=nodeIDs)
@@ -252,32 +247,15 @@
                                'configuration file, TOIL_AWS_ZONE environment variable, or '
                                'on the command line.')
 
-<<<<<<< HEAD
-        # # Boto3 splits functionality between a "resource" and a "client" for the same AWS aspect.
-        # self.ec2_resource = resource('ec2', region_name=zone_to_region(zone))
-        # self.ec2_client = self.ec2_resource.meta.client
-        # self.autoscaling_client = client('autoscaling', region_name=zone_to_region(zone))
-        # self.iam_client = client('iam', region_name=zone_to_region(zone))
-
-        # establish boto3 clients
-        self.session = establish_boto3_session(region_name=zone_to_region(zone))
-        # Boto3 splits functionality between a "resource" and a "client" for the same AWS aspect.
-        self.ec2_resource = self.session.resource('ec2')
-        self.ec2_client = self.session.client('ec2')
-        self.autoscaling_client = self.session.client('autoscaling')
-        self.iam_client = self.session.client('iam')
-        self.s3_resource = self.session.resource('s3')
-        self.s3_client = self.session.client('s3')
-=======
         # Determine our region to work in, before readClusterSettings() which
         # might need it. TODO: support multiple regions in one cluster
         self._region = zone_to_region(zone)
 
         # Set up our connections to AWS
         self.aws = AWSConnectionManager()
->>>>>>> aa50bbfd
-
-        # Call base class constructor, which will call createClusterSettings() or readClusterSettings()
+
+        # Call base class constructor, which will call createClusterSettings()
+        # or readClusterSettings()
         super(AWSProvisioner, self).__init__(clusterName, clusterType, zone, nodeStorage, nodeStorageOverrides)
 
         # After self.clusterName is set, generate a valid name for the S3 bucket associated with this cluster
@@ -288,10 +266,6 @@
         return {'mesos', 'kubernetes'}
 
     def createClusterSettings(self):
-<<<<<<< HEAD
-        # All we need to do for a new cluster is build the context and fill in self._boto2
-        self._buildContext()
-=======
         """
         Create a new set of cluster settings for a cluster to be deployed into
         AWS.
@@ -300,7 +274,6 @@
         # Nothing needs to happen here; self._zone is always filled by the
         # constructor.
         assert self._zone is not None
->>>>>>> aa50bbfd
 
     def readClusterSettings(self):
         """
@@ -353,6 +326,7 @@
             if err.response.get('ResponseMetadata', {}).get('HTTPStatusCode') == 404:
                 bucket = create_s3_bucket(s3, bucket_name=bucket_name, region=self._region)
                 bucket.wait_until_exists()
+                bucket.Versioning().enable()
 
                 owner_tag = os.environ.get('TOIL_OWNER_TAG')
                 if owner_tag:
@@ -1817,4 +1791,4 @@
                 logger.debug("Associated role %s with profile", iamRoleName)
 
 
-        return profile_arn
+        return profile_arn