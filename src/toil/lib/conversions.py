"""Conversion utilities for mapping memory, disk, core declarations from strings to numbers and vice versa."""
<<<<<<< HEAD
# TODO: Consolidate all conversion utilities here to use the same functions:
#  src/toil/lib/humanize.py (bytes2human; human2bytes)
#  src/toil/batchSystems/__init__.py (MemoryString)
#
import urllib.parse
=======
import math
from typing import Optional, SupportsInt, Tuple

# See https://en.wikipedia.org/wiki/Binary_prefix
BINARY_PREFIXES = ['ki', 'mi', 'gi', 'ti', 'pi', 'ei', 'kib', 'mib', 'gib', 'tib', 'pib', 'eib']
DECIMAL_PREFIXES = ['b', 'k', 'm', 'g', 't', 'p', 'e', 'kb', 'mb', 'gb', 'tb', 'pb', 'eb']
VALID_PREFIXES = BINARY_PREFIXES + DECIMAL_PREFIXES
>>>>>>> 6447ac29


def bytes_in_unit(unit: str = 'B') -> int:
    num_bytes = 1
    if unit.lower() in ['ki', 'kib']:
        num_bytes = 1 << 10
    if unit.lower() in ['mi', 'mib']:
        num_bytes = 1 << 20
    if unit.lower() in ['gi', 'gib']:
        num_bytes = 1 << 30
    if unit.lower() in ['ti', 'tib']:
        num_bytes = 1 << 40
    if unit.lower() in ['pi', 'pib']:
        num_bytes = 1 << 50
    if unit.lower() in ['ei', 'eib']:
        num_bytes = 1 << 60

    if unit.lower() in ['k', 'kb']:
        num_bytes = 1000
    if unit.lower() in ['m', 'mb']:
        num_bytes = 1000 ** 2
    if unit.lower() in ['g', 'gb']:
        num_bytes = 1000 ** 3
    if unit.lower() in ['t', 'tb']:
        num_bytes = 1000 ** 4
    if unit.lower() in ['p', 'pb']:
        num_bytes = 1000 ** 5
    if unit.lower() in ['e', 'eb']:
        num_bytes = 1000 ** 6
    return num_bytes


def convert_units(num: float,
                  src_unit: str,
                  dst_unit: str = 'B') -> float:
    """Returns a float representing the converted input in dst_units."""
<<<<<<< HEAD
    units = ['B', 'KB', 'MB', 'GB', 'TB']
    assert src_unit in units, f"{src_unit} not a valid unit, valid units are {units}."
    assert dst_unit in units, f"{dst_unit} not a valid unit, valid units are {units}."
    return (num * bytes_in_unit(src_unit)) / bytes_in_unit(dst_unit)


def modify_url(url: str, remove: list) -> str:
    """
    Given a valid URL string, split out the params, remove any offending
    params in 'remove', and return the cleaned URL.
    """
    scheme, netloc, path, query, fragment = urllib.parse.urlsplit(url)
    params = urllib.parse.parse_qs(query)
    for param_key in remove:
        if param_key in params:
            del params[param_key]
    query = urllib.parse.urlencode(params, doseq=True)
    return urllib.parse.urlunsplit((scheme, netloc, path, query, fragment))
=======
    assert src_unit.lower() in VALID_PREFIXES, f"{src_unit} not a valid unit, valid units are {VALID_PREFIXES}."
    assert dst_unit.lower() in VALID_PREFIXES, f"{dst_unit} not a valid unit, valid units are {VALID_PREFIXES}."
    return (num * bytes_in_unit(src_unit)) / bytes_in_unit(dst_unit)


def parse_memory_string(string: str) -> Tuple[float, str]:
    """
    Given a string representation of some memory (i.e. '1024 Mib'), return the
    number and unit.
    """
    for i, character in enumerate(string):
        # find the first character of the unit
        if character not in '0123456789.-_ ':
            units = string[i:].strip()
            assert units.lower() in VALID_PREFIXES, f"{units} not a valid unit, valid units are {VALID_PREFIXES}."
            return float(string[:i]), units
    return float(string), 'b'


def human2bytes(string: str) -> int:
    """
    Given a string representation of some memory (i.e. '1024 Mib'), return the
    integer number of bytes.
    """
    value, unit = parse_memory_string(string)
    return int(convert_units(value, src_unit=unit, dst_unit='b'))


def bytes2human(n: SupportsInt) -> str:
    """Return a binary value as a human readable string with units."""
    n = int(n)
    if n < 0:
        raise ValueError("n < 0")
    elif n < 1:
        return '0 b'

    power_level = math.floor(math.log(n, 1024))
    units = ('b', 'Ki', 'Mi', 'Gi', 'Ti', 'Pi', 'Ei')

    unit = units[power_level if power_level < len(units) else -1]
    value = convert_units(n, "b", unit)
    return f'{value:.1f} {unit}'
>>>>>>> 6447ac29
<|MERGE_RESOLUTION|>--- conflicted
+++ resolved
@@ -1,11 +1,4 @@
 """Conversion utilities for mapping memory, disk, core declarations from strings to numbers and vice versa."""
-<<<<<<< HEAD
-# TODO: Consolidate all conversion utilities here to use the same functions:
-#  src/toil/lib/humanize.py (bytes2human; human2bytes)
-#  src/toil/batchSystems/__init__.py (MemoryString)
-#
-import urllib.parse
-=======
 import math
 from typing import Optional, SupportsInt, Tuple
 
@@ -13,7 +6,6 @@
 BINARY_PREFIXES = ['ki', 'mi', 'gi', 'ti', 'pi', 'ei', 'kib', 'mib', 'gib', 'tib', 'pib', 'eib']
 DECIMAL_PREFIXES = ['b', 'k', 'm', 'g', 't', 'p', 'e', 'kb', 'mb', 'gb', 'tb', 'pb', 'eb']
 VALID_PREFIXES = BINARY_PREFIXES + DECIMAL_PREFIXES
->>>>>>> 6447ac29
 
 
 def bytes_in_unit(unit: str = 'B') -> int:
@@ -50,26 +42,6 @@
                   src_unit: str,
                   dst_unit: str = 'B') -> float:
     """Returns a float representing the converted input in dst_units."""
-<<<<<<< HEAD
-    units = ['B', 'KB', 'MB', 'GB', 'TB']
-    assert src_unit in units, f"{src_unit} not a valid unit, valid units are {units}."
-    assert dst_unit in units, f"{dst_unit} not a valid unit, valid units are {units}."
-    return (num * bytes_in_unit(src_unit)) / bytes_in_unit(dst_unit)
-
-
-def modify_url(url: str, remove: list) -> str:
-    """
-    Given a valid URL string, split out the params, remove any offending
-    params in 'remove', and return the cleaned URL.
-    """
-    scheme, netloc, path, query, fragment = urllib.parse.urlsplit(url)
-    params = urllib.parse.parse_qs(query)
-    for param_key in remove:
-        if param_key in params:
-            del params[param_key]
-    query = urllib.parse.urlencode(params, doseq=True)
-    return urllib.parse.urlunsplit((scheme, netloc, path, query, fragment))
-=======
     assert src_unit.lower() in VALID_PREFIXES, f"{src_unit} not a valid unit, valid units are {VALID_PREFIXES}."
     assert dst_unit.lower() in VALID_PREFIXES, f"{dst_unit} not a valid unit, valid units are {VALID_PREFIXES}."
     return (num * bytes_in_unit(src_unit)) / bytes_in_unit(dst_unit)
@@ -111,5 +83,4 @@
 
     unit = units[power_level if power_level < len(units) else -1]
     value = convert_units(n, "b", unit)
-    return f'{value:.1f} {unit}'
->>>>>>> 6447ac29
+    return f'{value:.1f} {unit}'