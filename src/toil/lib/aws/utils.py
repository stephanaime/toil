# Copyright (C) 2015-2021 Regents of the University of California
#
# Licensed under the Apache License, Version 2.0 (the "License");
# you may not use this file except in compliance with the License.
# You may obtain a copy of the License at
#
#     http://www.apache.org/licenses/LICENSE-2.0
#
# Unless required by applicable law or agreed to in writing, software
# distributed under the License is distributed on an "AS IS" BASIS,
# WITHOUT WARRANTIES OR CONDITIONS OF ANY KIND, either express or implied.
# See the License for the specific language governing permissions and
# limitations under the License.
import errno
import logging
import os
import socket
import sys
from typing import Any, Callable, ContextManager, Dict, Hashable, Iterable, Iterator, List, Optional, Union, cast
from urllib.parse import ParseResult

from toil.lib.aws import session
from toil.lib.misc import printq
from toil.lib.retry import (
    retry,
    old_retry,
    get_error_status,
    get_error_code,
    DEFAULT_DELAYS,
    DEFAULT_TIMEOUT
)

if sys.version_info >= (3, 8):
    from typing import Literal
else:
    from typing_extensions import Literal

try:
    from boto.exception import BotoServerError, S3ResponseError
    from botocore.exceptions import ClientError
    from mypy_boto3_s3 import S3Client, S3ServiceResource
    from mypy_boto3_s3.literals import BucketLocationConstraintType
    from mypy_boto3_s3.service_resource import Bucket, Object
    from mypy_boto3_sdb import SimpleDBClient
    from mypy_boto3_iam import IAMClient, IAMServiceResource
except ImportError:
    BotoServerError = None  # type: ignore
    # AWS/boto extra is not installed

logger = logging.getLogger(__name__)

# These are error codes we expect from AWS if we are making requests too fast.
# https://github.com/boto/botocore/blob/49f87350d54f55b687969ec8bf204df785975077/botocore/retries/standard.py#L316
THROTTLED_ERROR_CODES = [
        'Throttling',
        'ThrottlingException',
        'ThrottledException',
        'RequestThrottledException',
        'TooManyRequestsException',
        'ProvisionedThroughputExceededException',
        'TransactionInProgressException',
        'RequestLimitExceeded',
        'BandwidthLimitExceeded',
        'LimitExceededException',
        'RequestThrottled',
        'SlowDown',
        'PriorRequestNotComplete',
        'EC2ThrottledException',
]

@retry(errors=[BotoServerError])
def delete_iam_role(
    role_name: str, region: Optional[str] = None, quiet: bool = True
) -> None:
    from boto.iam.connection import IAMConnection
    # TODO: the Boto3 type hints are a bit oversealous here; they want hundreds
    # of overloads of the client-getting methods to exist based on the literal
    # string passed in, to return exactly the right kind of client or resource.
    # So we end up having to wrap all the calls in casts, which kind of defeats
    # the point of a nice fluent method you can call with the name of the thing
    # you want; we should have been calling iam_client() and so on all along if
    # we wanted MyPy to be able to understand us. So at some point we should
    # consider revising our API here to be less annoying to explain to the type
    # checker.
    iam_client = cast(IAMClient, session.client('iam', region_name=region))
    iam_resource = cast(IAMServiceResource, session.resource('iam', region_name=region))
    boto_iam_connection = IAMConnection()
    role = iam_resource.Role(role_name)
    # normal policies
    for attached_policy in role.attached_policies.all():
        printq(f'Now dissociating policy: {attached_policy.policy_name} from role {role.name}', quiet)
        role.detach_policy(PolicyArn=attached_policy.arn)
    # inline policies
    for inline_policy in role.policies.all():
        printq(f'Deleting inline policy: {inline_policy.policy_name} from role {role.name}', quiet)
        # couldn't find an easy way to remove inline policies with boto3; use boto
        boto_iam_connection.delete_role_policy(role.name, inline_policy.policy_name)
    iam_client.delete_role(RoleName=role_name)
    printq(f'Role {role_name} successfully deleted.', quiet)


@retry(errors=[BotoServerError])
def delete_iam_instance_profile(
    instance_profile_name: str, region: Optional[str] = None, quiet: bool = True
) -> None:
    iam_resource = cast(IAMServiceResource, session.resource("iam", region_name=region))
    instance_profile = iam_resource.InstanceProfile(instance_profile_name)
    if instance_profile.roles is not None:
        for role in instance_profile.roles:
            printq(f'Now dissociating role: {role.name} from instance profile {instance_profile_name}', quiet)
            instance_profile.remove_role(RoleName=role.name)
    instance_profile.delete()
    printq(f'Instance profile "{instance_profile_name}" successfully deleted.', quiet)


@retry(errors=[BotoServerError])
def delete_sdb_domain(
    sdb_domain_name: str, region: Optional[str] = None, quiet: bool = True
) -> None:
    sdb_client = cast(SimpleDBClient, session.client("sdb", region_name=region))
    sdb_client.delete_domain(DomainName=sdb_domain_name)
    printq(f'SBD Domain: "{sdb_domain_name}" successfully deleted.', quiet)


def connection_reset(e: Exception) -> bool:
    """
    Return true if an error is a connection reset error.
    """
    # For some reason we get 'error: [Errno 104] Connection reset by peer' where the
    # English description suggests that errno is 54 (ECONNRESET) while the actual
    # errno is listed as 104. To be safe, we check for both:
    return isinstance(e, socket.error) and e.errno in (errno.ECONNRESET, 104)

# TODO: Replace with: @retry and ErrorCondition
def retryable_s3_errors(e: Exception) -> bool:
    """
    Return true if this is an error from S3 that looks like we ought to retry our request.
    """
    return (connection_reset(e)
            or (isinstance(e, BotoServerError) and e.status in (429, 500))
            or (isinstance(e, BotoServerError) and e.code in THROTTLED_ERROR_CODES)
            # boto3 errors
            or (isinstance(e, (S3ResponseError, ClientError)) and get_error_code(e) in THROTTLED_ERROR_CODES)
            or (isinstance(e, ClientError) and 'BucketNotEmpty' in str(e))
            or (isinstance(e, ClientError) and e.response.get('ResponseMetadata', {}).get('HTTPStatusCode') == 409 and 'try again' in str(e))
            or (isinstance(e, ClientError) and e.response.get('ResponseMetadata', {}).get('HTTPStatusCode') in (404, 429, 500, 502, 503, 504)))


def retry_s3(delays: Iterable[float] = (0, 1, 1, 4, 16, 64),
             timeout: float = 300,
             predicate: Callable[[Exception], bool] = retryable_s3_errors) -> Iterator[ContextManager[None]]:
    """
    Retry iterator of context managers specifically for S3 operations.
    """
    return old_retry(delays=delays, timeout=timeout, predicate=predicate)

<<<<<<< HEAD

@retry(
    errors=[
        ErrorCondition(
            error=BotoServerError,
            error_codes=[404, 429, 500, 502, 503, 504]),
        ErrorCondition(
            error=ClientError,
            error_message_must_include='BucketNotEmpty'),
        ErrorCondition(
            error=ClientError,
            error_codes=[404, 429, 500, 502, 503, 504]
        ),
    ]
)
def delete_s3_bucket(bucket: str, region: Optional[str], quiet: bool = True) -> None:
=======
@retry(errors=[BotoServerError])
def delete_s3_bucket(
    s3_resource: "S3ServiceResource",
    bucket: str,
    quiet: bool = True
) -> None:
>>>>>>> 3288510a
    """
    Delete the given S3 bucket.
    """
    printq(f'Deleting s3 bucket: {bucket}', quiet)

    paginator = s3_resource.meta.client.get_paginator('list_object_versions')
    try:
        for response in paginator.paginate(Bucket=bucket):
            # Versions and delete markers can both go in here to be deleted.
            # They both have Key and VersionId, but there's no shared base type
            # defined for them in the stubs to express that. See
            # <https://github.com/vemel/mypy_boto3_builder/issues/123>. So we
            # have to do gymnastics to get them into the same list.
            to_delete: List[Dict[str, Any]] = cast(List[Dict[str, Any]], response.get('Versions', [])) + \
                                              cast(List[Dict[str, Any]], response.get('DeleteMarkers', []))
            for entry in to_delete:
                printq(f"    Deleting {entry['Key']} version {entry['VersionId']}", quiet)
                s3_resource.meta.client.delete_object(Bucket=bucket, Key=entry['Key'], VersionId=entry['VersionId'])
        s3_resource.Bucket(bucket).delete()
        printq(f'\n * Deleted s3 bucket successfully: {bucket}\n\n', quiet)
    except s3_resource.meta.client.exceptions.NoSuchBucket:
        printq(f'\n * S3 bucket no longer exists: {bucket}\n\n', quiet)


def create_s3_bucket(
    s3_resource: "S3ServiceResource",
    bucket_name: str,
    region: Union["BucketLocationConstraintType", Literal["us-east-1"]],
) -> "Bucket":
    """
    Create an AWS S3 bucket, using the given Boto3 S3 session, with the
    given name, in the given region.

    Supports the us-east-1 region, where bucket creation is special.

    *ALL* S3 bucket creation should use this function.
    """
    logger.debug("Creating bucket '%s' in region %s.", bucket_name, region)
    if region == "us-east-1":  # see https://github.com/boto/boto3/issues/125
        bucket = s3_resource.create_bucket(Bucket=bucket_name)
    else:
        bucket = s3_resource.create_bucket(
            Bucket=bucket_name,
            CreateBucketConfiguration={"LocationConstraint": region},
        )
    return bucket

def get_bucket_region(bucket_name: str, endpoint_url: Optional[str] = None) -> str:
    """
    Get the AWS region name associated with the given S3 bucket.
    
    Takes an optional S3 API URL override.
    """
    s3_client = cast(S3Client, session.client('s3', endpoint_url=endpoint_url))
    for attempt in retry_s3():
        with attempt:
            loc = s3_client.get_bucket_location(Bucket=bucket_name)
            return bucket_location_to_region(loc.get('LocationConstraint', None))
            
def region_to_bucket_location(region: str) -> str:
    return '' if region == 'us-east-1' else region

def bucket_location_to_region(location: Optional[str]) -> str:
    return "us-east-1" if location == "" or location is None else location

def get_object_for_url(url: ParseResult, existing: Optional[bool] = None) -> Object:
        """
        Extracts a key (object) from a given parsed s3:// URL.

        :param bool existing: If True, key is expected to exist. If False, key is expected not to
               exists and it will be created. If None, the key will be created if it doesn't exist.
        """
        s3_resource = cast(S3ServiceResource, session.resource('s3'))

        keyName = url.path[1:]
        bucketName = url.netloc
        
        # Decide if we need to override Boto's built-in URL here.
        endpoint_url: Optional[str] = None
        host = os.environ.get('TOIL_S3_HOST', None)
        port = os.environ.get('TOIL_S3_PORT', None)
        protocol = 'https'
        if os.environ.get('TOIL_S3_USE_SSL', True) == 'False':
            protocol = 'http'
        if host:
            endpoint_url = f'{protocol}://{host}' + f':{port}' if port else ''

        # TODO: OrdinaryCallingFormat equivalent in boto3?
        # if botoargs:
        #     botoargs['calling_format'] = boto.s3.connection.OrdinaryCallingFormat()

        # Get the bucket's region to avoid a redirect per request
        region = get_bucket_region(bucketName, endpoint_url=endpoint_url)
        s3 = cast(S3ServiceResource, session.resource('s3', region_name=region, endpoint_url=endpoint_url))
        obj = s3.Object(bucketName, keyName)
        objExists = True

        try:
            obj.load()
        except ClientError as e:
            if get_error_status(e) == 404:
                objExists = False
            else:
                raise
        if existing is True and not objExists:
            raise RuntimeError(f"Key '{keyName}' does not exist in bucket '{bucketName}'.")
        elif existing is False and objExists:
            raise RuntimeError(f"Key '{keyName}' exists in bucket '{bucketName}'.")

        if not objExists:
            obj.put()  # write an empty file
        return obj<|MERGE_RESOLUTION|>--- conflicted
+++ resolved
@@ -154,7 +154,6 @@
     """
     return old_retry(delays=delays, timeout=timeout, predicate=predicate)
 
-<<<<<<< HEAD
 
 @retry(
     errors=[
@@ -171,14 +170,6 @@
     ]
 )
 def delete_s3_bucket(bucket: str, region: Optional[str], quiet: bool = True) -> None:
-=======
-@retry(errors=[BotoServerError])
-def delete_s3_bucket(
-    s3_resource: "S3ServiceResource",
-    bucket: str,
-    quiet: bool = True
-) -> None:
->>>>>>> 3288510a
     """
     Delete the given S3 bucket.
     """
