# Copyright (C) 2015-2021 Regents of the University of California
# Copyright (C) 2015 Curoverse, Inc
#
# Licensed under the Apache License, Version 2.0 (the "License");
# you may not use this file except in compliance with the License.
# You may obtain a copy of the License at
#
#     http://www.apache.org/licenses/LICENSE-2.0
#
# Unless required by applicable law or agreed to in writing, software
# distributed under the License is distributed on an "AS IS" BASIS,
# WITHOUT WARRANTIES OR CONDITIONS OF ANY KIND, either express or implied.
# See the License for the specific language governing permissions and
# limitations under the License.
import json
import logging
import os
from pathlib import Path
import re
import shutil
import subprocess
import sys
import unittest
import uuid
import zipfile
from io import StringIO
from typing import Dict, List, MutableMapping, Optional, Union
from unittest.mock import Mock, call
from urllib.request import urlretrieve

import pytest

pkg_root = os.path.abspath(os.path.join(os.path.dirname(__file__), '..'))  # noqa
sys.path.insert(0, pkg_root)  # noqa

from toil.cwl.utils import (
    download_structure,
    visit_cwl_class_and_reduce,
    visit_top_cwl_class,
)
from toil.fileStores import FileID
from toil.fileStores.abstractFileStore import AbstractFileStore
from toil.lib.threading import cpu_count
from toil.lib.aws import zone_to_region
from toil.provisioners import cluster_factory
from toil.provisioners.aws import get_best_aws_zone
from toil.test.provisioners.aws.awsProvisionerTest import AbstractAWSAutoscaleTest
from toil.test.provisioners.clusterTest import AbstractClusterTest
from toil.test import (
    ToilTest,
    needs_aws_ec2,
    needs_aws_s3,
    needs_cwl,
    needs_docker,
    needs_env_var,
    needs_fetchable_appliance,
    needs_gridengine,
    needs_kubernetes,
    needs_lsf,
    needs_mesos,
    needs_parasol,
    needs_slurm,
    needs_torque,
    needs_wes_server,
    slow,
)


log = logging.getLogger(__name__)
CONFORMANCE_TEST_TIMEOUT = 3600


def run_conformance_tests(
    workDir: str,
    yml: str,
    runner: Optional[str] = None,
    caching: bool = False,
    batchSystem: str = None,
    selected_tests: str = None,
    selected_tags: str = None,
    skipped_tests: str = None,
    extra_args: Optional[List[str]] = None,
    must_support_all_features: bool = False,
    junit_file: Optional[str] = None,
):
    """
    Run the CWL conformance tests.

    :param workDir: Directory to run tests in.

    :param yml: CWL test list YML to run tests from.

    :param runner: If set, use this cwl runner instead of the default toil-cwl-runner.

    :param caching: If True, use Toil file store caching.

    :param batchSystem: If set, use this batch system instead of the default single_machine.

    :param selected_tests: If set, use this description of test numbers to run (comma-separated numbers or ranges)

    :param selected_tags: As an alternative to selected_tests, run tests with the given tags.

    :param skipped_tests: Comma-separated string labels of tests to skip.

    :param extra_args: Provide these extra arguments to runner for each test.

    :param must_support_all_features: If set, fail if some CWL optional features are unsupported.

    :param junit_file: JUnit XML file to write test info to.
    """
    try:
        if runner is None:
            runner = "toil-cwl-runner"
        cmd = [
            "cwltest",
            f"--tool={runner}",
            f"--test={yml}",
            "--timeout=2400",
            f"--basedir={workDir}",
        ]
        if selected_tests:
            cmd.append(f"-n={selected_tests}")
        if selected_tags:
            cmd.append(f"--tags={selected_tags}")
        if skipped_tests:
            cmd.append(f"-S{skipped_tests}")
        if junit_file:
            # Capture output for JUnit
            cmd.append("--junit-verbose")
            cmd.append(f"--junit-xml={junit_file}")
        else:
            # Otherwise dump all output to our output stream
            cmd.append("--verbose")

        args_passed_directly_to_runner = [
            "--clean=always",
            "--logDebug",
            "--statusWait=10",
        ]
        if not caching:
            # Turn off caching for the run
            args_passed_directly_to_runner.append("--disableCaching")
        if extra_args:
            args_passed_directly_to_runner += extra_args

        if "SINGULARITY_DOCKER_HUB_MIRROR" in os.environ:
            args_passed_directly_to_runner.append(
                "--setEnv=SINGULARITY_DOCKER_HUB_MIRROR"
            )

        job_store_override = None

        if batchSystem == "kubernetes":
            # Run tests in parallel on Kubernetes.
            # We can throw a bunch at it at once and let Kubernetes schedule.
            # But we still want a local core for each.
            parallel_tests = max(min(cpu_count(), 8), 1)
        else:
            # Run tests in parallel on the local machine. Don't run too many
            # tests at once; we want at least a couple cores for each.
            parallel_tests = max(int(cpu_count() / 2), 1)
        cmd.append(f"-j{parallel_tests}")

        if batchSystem:
            args_passed_directly_to_runner.append(f"--batchSystem={batchSystem}")
        cmd.extend(["--"] + args_passed_directly_to_runner)

        log.info("Running: '%s'", "' '".join(cmd))
        try:
            output = subprocess.check_output(cmd, cwd=workDir, stderr=subprocess.STDOUT)
        finally:
            if job_store_override:
                # Clean up the job store we used for all the tests, if it is still there.
                subprocess.run(["toil", "clean", job_store_override])

    except subprocess.CalledProcessError as e:
        only_unsupported = False
        # check output -- if we failed but only have unsupported features, we're okay
        p = re.compile(
            r"(?P<failures>\d+) failures, (?P<unsupported>\d+) unsupported features"
        )

        error_log = e.output.decode("utf-8")
        for line in error_log.split("\n"):
            m = p.search(line)
            if m:
                if int(m.group("failures")) == 0 and int(m.group("unsupported")) > 0:
                    only_unsupported = True
                    break
        if (not only_unsupported) or must_support_all_features:
            print(error_log)
            raise e

@needs_cwl
class CWLWorkflowTest(ToilTest):
    """
    CWL tests included in Toil that don't involve the whole CWL conformance
    test suite. Tests Toil-specific functions like URL types supported for
    inputs.
    """

    def setUp(self):
        """Runs anew before each test to create farm fresh temp dirs."""
        self.outDir = f"/tmp/toil-cwl-test-{str(uuid.uuid4())}"
        os.makedirs(self.outDir)
        self.rootDir = self._projectRootPath()

    def tearDown(self):
        """Clean up outputs."""
        if os.path.exists(self.outDir):
            shutil.rmtree(self.outDir)
        unittest.TestCase.tearDown(self)


    def _tester(self, cwlfile, jobfile, expect, main_args=[], out_name="output"):
        from toil.cwl import cwltoil

        st = StringIO()
        main_args = main_args[:]
        main_args.extend(
            [
                "--outdir",
                self.outDir,
                os.path.join(self.rootDir, cwlfile),
                os.path.join(self.rootDir, jobfile),
            ]
        )
        cwltoil.main(main_args, stdout=st)
        out = json.loads(st.getvalue())
        out[out_name].pop("http://commonwl.org/cwltool#generation", None)
        out[out_name].pop("nameext", None)
        out[out_name].pop("nameroot", None)
        self.assertEqual(out, expect)

    def _debug_worker_tester(self, cwlfile, jobfile, expect):
        from toil.cwl import cwltoil

        st = StringIO()
        cwltoil.main(
            [
                "--debugWorker",
                "--outdir",
                self.outDir,
                os.path.join(self.rootDir, cwlfile),
                os.path.join(self.rootDir, jobfile),
            ],
            stdout=st,
        )
        out = json.loads(st.getvalue())
        out["output"].pop("http://commonwl.org/cwltool#generation", None)
        out["output"].pop("nameext", None)
        out["output"].pop("nameroot", None)
        self.assertEqual(out, expect)

    def revsort(self, cwl_filename, tester_fn):
        tester_fn(
            "src/toil/test/cwl/" + cwl_filename,
            "src/toil/test/cwl/revsort-job.json",
            self._expected_revsort_output(self.outDir),
        )

    def download(self, inputs, tester_fn):
        input_location = os.path.join("src/toil/test/cwl", inputs)
        tester_fn(
            "src/toil/test/cwl/download.cwl",
            input_location,
            self._expected_download_output(self.outDir),
        )

<<<<<<< HEAD
=======
    def load_contents(self, inputs, tester_fn):
        input_location = os.path.join("src/toil/test/cwl", inputs)
        tester_fn(
            "src/toil/test/cwl/load_contents.cwl",
            input_location,
            self._expected_load_contents_output(self.outDir),
        )

>>>>>>> 017c962b
    def download_directory(self, inputs, tester_fn):
        input_location = os.path.join("src/toil/test/cwl", inputs)
        tester_fn(
            "src/toil/test/cwl/download_directory.cwl",
            input_location,
            self._expected_download_output(self.outDir),
        )

    def download_subdirectory(self, inputs, tester_fn):
        input_location = os.path.join("src/toil/test/cwl", inputs)
        tester_fn(
            "src/toil/test/cwl/download_subdirectory.cwl",
            input_location,
            self._expected_download_output(self.outDir),
        )

    def test_mpi(self):
        from toil.cwl import cwltoil

        stdout = StringIO()
        main_args = [
            "--outdir",
            self.outDir,
            "--enable-dev",
            "--enable-ext",
            "--mpi-config-file",
            os.path.join(self.rootDir, "src/toil/test/cwl/mock_mpi/fake_mpi.yml"),
            os.path.join(self.rootDir, "src/toil/test/cwl/mpi_simple.cwl"),
        ]
        path = os.environ["PATH"]
        os.environ["PATH"] = f"{path}:{self.rootDir}/src/toil/test/cwl/mock_mpi/"
        cwltoil.main(main_args, stdout=stdout)
        os.environ["PATH"] = path
        out = json.loads(stdout.getvalue())
        with open(out.get("pids", {}).get("location")[len("file://") :]) as f:
            two_pids = [int(i) for i in f.read().split()]
        self.assertEqual(len(two_pids), 2)
        self.assertTrue(isinstance(two_pids[0], int))
        self.assertTrue(isinstance(two_pids[1], int))

    @needs_aws_s3
    def test_s3_as_secondary_file(self):
        from toil.cwl import cwltoil

        stdout = StringIO()
        main_args = [
            "--outdir",
            self.outDir,
            os.path.join(self.rootDir, "src/toil/test/cwl/s3_secondary_file.cwl"),
            os.path.join(self.rootDir, "src/toil/test/cwl/s3_secondary_file.json"),
        ]
        cwltoil.main(main_args, stdout=stdout)
        out = json.loads(stdout.getvalue())
        self.assertEqual(
            out["output"]["checksum"], "sha1$d14dd02e354918b4776b941d154c18ebc15b9b38"
        )
        self.assertEqual(out["output"]["size"], 24)
        with open(out["output"]["location"][len("file://") :]) as f:
            self.assertEqual(f.read().strip(), "When is s4 coming out?")

    def test_run_revsort(self):
        self.revsort("revsort.cwl", self._tester)

    def test_run_revsort2(self):
        self.revsort("revsort2.cwl", self._tester)

    def test_run_revsort_debug_worker(self):
        self.revsort("revsort.cwl", self._debug_worker_tester)

    def test_run_colon_output(self):
        self._tester(
            "src/toil/test/cwl/colon_test_output.cwl",
            "src/toil/test/cwl/colon_test_output_job.yaml",
            self._expected_colon_output(self.outDir),
            out_name="result",
        )

    @needs_aws_s3
    def test_download_s3(self):
        self.download("download_s3.json", self._tester)

    def test_download_http(self):
        self.download("download_http.json", self._tester)

    def test_download_https(self):
        self.download("download_https.json", self._tester)

    def test_download_file(self):
        self.download("download_file.json", self._tester)

    @needs_aws_s3
    def test_download_directory_s3(self):
        self.download_directory("download_directory_s3.json", self._tester)

    def test_download_directory_file(self):
        self.download_directory("download_directory_file.json", self._tester)

    @needs_aws_s3
    def test_download_subdirectory_s3(self):
        self.download_subdirectory("download_subdirectory_s3.json", self._tester)

    def test_download_subdirectory_file(self):
        self.download_subdirectory("download_subdirectory_file.json", self._tester)

    # We also want to make sure we can run a bare tool with loadContents on the inputs, which requires accessing the input data early in the leader.

    @needs_aws_s3
    def test_load_contents_s3(self):
        self.load_contents("download_s3.json", self._tester)

    def test_load_contents_http(self):
        self.load_contents("download_http.json", self._tester)

    def test_load_contents_https(self):
        self.load_contents("download_https.json", self._tester)

    def test_load_contents_file(self):
        self.load_contents("download_file.json", self._tester)

    @slow
    def test_bioconda(self):
        self._tester(
            "src/toil/test/cwl/seqtk_seq.cwl",
            "src/toil/test/cwl/seqtk_seq_job.json",
            self._expected_seqtk_output(self.outDir),
            main_args=["--beta-conda-dependencies"],
            out_name="output1",
        )

    @needs_docker
    def test_biocontainers(self):
        self._tester(
            "src/toil/test/cwl/seqtk_seq.cwl",
            "src/toil/test/cwl/seqtk_seq_job.json",
            self._expected_seqtk_output(self.outDir),
            main_args=["--beta-use-biocontainers"],
            out_name="output1",
        )

    @slow
    def test_restart(self):
        """
        Enable restarts with toil-cwl-runner -- run failing test, re-run correct test.
        Only implemented for single machine.
        """
        log.info("Running CWL Test Restart.  Expecting failure, then success.")
        from toil.cwl import cwltoil
        from toil.jobStores.abstractJobStore import NoSuchJobStoreException
        from toil.leader import FailedJobsException

        outDir = self._createTempDir()
        cwlDir = os.path.join(self._projectRootPath(), "src", "toil", "test", "cwl")
        cmd = [
            "--outdir",
            outDir,
            "--jobStore",
            os.path.join(outDir, "jobStore"),
            "--no-container",
            os.path.join(cwlDir, "revsort.cwl"),
            os.path.join(cwlDir, "revsort-job.json"),
        ]

        # create a fake rev bin that actually points to the "date" binary
        cal_path = [
            d
            for d in os.environ["PATH"].split(":")
            if os.path.exists(os.path.join(d, "date"))
        ][-1]
        os.symlink(os.path.join(cal_path, "date"), f'{os.path.join(outDir, "rev")}')

        def path_with_bogus_rev():
            # append to the front of the PATH so that we check there first
            return f"{outDir}:" + os.environ["PATH"]

        orig_path = os.environ["PATH"]
        # Force a failure by trying to use an incorrect version of `rev` from the PATH
        os.environ["PATH"] = path_with_bogus_rev()
        try:
            cwltoil.main(cmd)
            self.fail("Expected problem job with incorrect PATH did not fail")
        except FailedJobsException:
            pass
        # Finish the job with a correct PATH
        os.environ["PATH"] = orig_path
        cwltoil.main(["--restart"] + cmd)
        # Should fail because previous job completed successfully
        try:
            cwltoil.main(["--restart"] + cmd)
            self.fail("Restart with missing directory did not fail")
        except NoSuchJobStoreException:
            pass

    @needs_aws_s3
    def test_streamable(self):
        """
        Test that a file with 'streamable'=True is a named pipe.
        This is a CWL1.2 feature.
        """
        cwlfile = "src/toil/test/cwl/stream.cwl"
        jobfile = "src/toil/test/cwl/stream.json"
        out_name = "output"
        jobstore = f"--jobStore=aws:us-west-1:toil-stream-{uuid.uuid4()}"
        from toil.cwl import cwltoil

        st = StringIO()
        args = [
            "--outdir",
            self.outDir,
            jobstore,
            os.path.join(self.rootDir, cwlfile),
            os.path.join(self.rootDir, jobfile),
        ]
        cwltoil.main(args, stdout=st)
        out = json.loads(st.getvalue())
        out[out_name].pop("http://commonwl.org/cwltool#generation", None)
        out[out_name].pop("nameext", None)
        out[out_name].pop("nameroot", None)
        self.assertEqual(out, self._expected_streaming_output(self.outDir))
        with open(out[out_name]["location"][len("file://") :]) as f:
            self.assertEqual(f.read().strip(), "When is s4 coming out?")

    @staticmethod
    def _expected_seqtk_output(outDir):
        loc = "file://" + os.path.join(outDir, "out")
        return {
            "output1": {
                "location": loc,
                "checksum": "sha1$322e001e5a99f19abdce9f02ad0f02a17b5066c2",
                "basename": "out",
                "class": "File",
                "size": 150,
            }
        }

    @staticmethod
    def _expected_revsort_output(outDir):
        loc = "file://" + os.path.join(outDir, "output.txt")
        return {
            "output": {
                "location": loc,
                "basename": "output.txt",
                "size": 1111,
                "class": "File",
                "checksum": "sha1$b9214658cc453331b62c2282b772a5c063dbd284",
            }
        }

    @staticmethod
    def _expected_download_output(outDir):
        loc = "file://" + os.path.join(outDir, "output.txt")
        return {
            "output": {
                "location": loc,
                "basename": "output.txt",
                "size": 0,
                "class": "File",
                "checksum": "sha1$da39a3ee5e6b4b0d3255bfef95601890afd80709",
            }
        }

    @classmethod
    def _expected_load_contents_output(cls, out_dir):
        """
        Generate the putput we expect from load_contents.cwl, when sending
        output files to the given directory.
        """
        expected = cls._expected_download_output(out_dir)
        expected['length'] = 146
        return expected

    @staticmethod
    def _expected_colon_output(outDir):
        loc = "file://" + os.path.join(outDir, "A%3AGln2Cys_result")
        return {
            "result": {
                "location": loc,
                "basename": "A:Gln2Cys_result",
                "class": "Directory",
                "listing": [
                    {
                        "class": "File",
                        "location": f"{loc}/whale.txt",
                        "basename": "whale.txt",
                        "checksum": "sha1$327fc7aedf4f6b69a42a7c8b808dc5a7aff61376",
                        "size": 1111,
                        "nameroot": "whale",
                        "nameext": ".txt",
                    }
                ],
            }
        }

    def _expected_streaming_output(self, outDir):
        loc = "file://" + os.path.join(outDir, "output.txt")
        return {
            "output": {
                "location": loc,
                "basename": "output.txt",
                "size": 24,
                "class": "File",
                "checksum": "sha1$d14dd02e354918b4776b941d154c18ebc15b9b38",
            }
        }


@needs_cwl
class CWLv10Test(ToilTest):
    """
    Run the CWL 1.0 conformance tests in various environments.
    """
    def setUp(self):
        """Runs anew before each test to create farm fresh temp dirs."""
        self.outDir = f"/tmp/toil-cwl-test-{str(uuid.uuid4())}"
        os.makedirs(self.outDir)
        self.rootDir = self._projectRootPath()
        self.cwlSpec = os.path.join(self.rootDir, "src/toil/test/cwl/spec")
        self.workDir = os.path.join(self.cwlSpec, "v1.0")
        # The latest cwl git commit hash from https://github.com/common-workflow-language/common-workflow-language.
        # Update it to get the latest tests.
        testhash = "6a955874ade22080b8ef962b4e0d6e408112c1ef"  # Date:   Tue Dec 16 2020 8:43pm PST
        url = (
            "https://github.com/common-workflow-language/common-workflow-language/archive/%s.zip"
            % testhash
        )
        if not os.path.exists(self.cwlSpec):
            urlretrieve(url, "spec.zip")
            with zipfile.ZipFile("spec.zip", "r") as z:
                z.extractall()
            shutil.move("common-workflow-language-%s" % testhash, self.cwlSpec)
            os.remove("spec.zip")

    def tearDown(self):
        """Clean up outputs."""
        if os.path.exists(self.outDir):
            shutil.rmtree(self.outDir)
        unittest.TestCase.tearDown(self)

    @slow
    @pytest.mark.timeout(CONFORMANCE_TEST_TIMEOUT)
    def test_run_conformance_with_caching(self):
        self.test_run_conformance(caching=True)

    @slow
    @pytest.mark.timeout(CONFORMANCE_TEST_TIMEOUT)
    def test_run_conformance(
        self, batchSystem=None, caching=False, selected_tests=None
    ):
        run_conformance_tests(
            workDir=self.workDir,
            yml="conformance_test_v1.0.yaml",
            caching=caching,
            batchSystem=batchSystem,
            selected_tests=selected_tests,
        )

    @slow
    @needs_lsf
    @unittest.skip
    def test_lsf_cwl_conformance(self, **kwargs):
        return self.test_run_conformance(batchSystem="lsf", **kwargs)

    @slow
    @needs_slurm
    @unittest.skip
    def test_slurm_cwl_conformance(self, **kwargs):
        return self.test_run_conformance(batchSystem="slurm", **kwargs)

    @slow
    @needs_torque
    @unittest.skip
    def test_torque_cwl_conformance(self, **kwargs):
        return self.test_run_conformance(batchSystem="torque", **kwargs)

    @slow
    @needs_gridengine
    @unittest.skip
    def test_gridengine_cwl_conformance(self, **kwargs):
        return self.test_run_conformance(batchSystem="grid_engine", **kwargs)

    @slow
    @needs_mesos
    @unittest.skip
    def test_mesos_cwl_conformance(self, **kwargs):
        return self.test_run_conformance(batchSystem="mesos", **kwargs)

    @slow
    @needs_parasol
    @unittest.skip
    def test_parasol_cwl_conformance(self, **kwargs):
        return self.test_run_conformance(batchSystem="parasol", **kwargs)

    @slow
    @needs_kubernetes
    def test_kubernetes_cwl_conformance(self, **kwargs):
        return self.test_run_conformance(
            batchSystem="kubernetes",
            # This test doesn't work with
            # Singularity; see
            # https://github.com/common-workflow-language/cwltool/blob/7094ede917c2d5b16d11f9231fe0c05260b51be6/conformance-test.sh#L99-L117
            skipped_tests="docker_entrypoint",
            **kwargs,
        )

    @slow
    @needs_lsf
    @unittest.skip
    def test_lsf_cwl_conformance_with_caching(self):
        return self.test_lsf_cwl_conformance(caching=True)

    @slow
    @needs_slurm
    @unittest.skip
    def test_slurm_cwl_conformance_with_caching(self):
        return self.test_slurm_cwl_conformance(caching=True)

    @slow
    @needs_torque
    @unittest.skip
    def test_torque_cwl_conformance_with_caching(self):
        return self.test_torque_cwl_conformance(caching=True)

    @slow
    @needs_gridengine
    @unittest.skip
    def test_gridengine_cwl_conformance_with_caching(self):
        return self.test_gridengine_cwl_conformance(caching=True)

    @slow
    @needs_mesos
    @unittest.skip
    def test_mesos_cwl_conformance_with_caching(self):
        return self.test_mesos_cwl_conformance(caching=True)

    @slow
    @needs_parasol
    @unittest.skip
    def test_parasol_cwl_conformance_with_caching(self):
        return self.test_parasol_cwl_conformance(caching=True)

    @slow
    @needs_kubernetes
    def test_kubernetes_cwl_conformance_with_caching(self):
        return self.test_kubernetes_cwl_conformance(caching=True)

@needs_cwl
class CWLv11Test(ToilTest):
    """
    Run the CWL 1.1 conformance tests in various environments.
    """

    @classmethod
    def setUpClass(cls):
        """Runs anew before each test."""
        cls.rootDir = cls._projectRootPath()
        cls.cwlSpec = os.path.join(cls.rootDir, "src/toil/test/cwl/spec_v11")
        cls.test_yaml = os.path.join(cls.cwlSpec, "conformance_tests.yaml")
        # TODO: Use a commit zip in case someone decides to rewrite master's history?
        url = "https://github.com/common-workflow-language/cwl-v1.1.git"
        commit = "664835e83eb5e57eee18a04ce7b05fb9d70d77b7"
        p = subprocess.Popen(
            f"git clone {url} {cls.cwlSpec} && cd {cls.cwlSpec} && git checkout {commit}",
            shell=True,
        )
        p.communicate()

    def tearDown(self):
        """Clean up outputs."""
        unittest.TestCase.tearDown(self)

    @slow
    @pytest.mark.timeout(CONFORMANCE_TEST_TIMEOUT)
    def test_run_conformance(self, **kwargs):
        run_conformance_tests(workDir=self.cwlSpec, yml=self.test_yaml, **kwargs)

    @slow
    @pytest.mark.timeout(CONFORMANCE_TEST_TIMEOUT)
    def test_run_conformance_with_caching(self):
        self.test_run_conformance(caching=True)

    @slow
    @needs_kubernetes
    def test_kubernetes_cwl_conformance(self, **kwargs):
        return self.test_run_conformance(
            batchSystem="kubernetes",
            # These tests don't work with
            # Singularity; see
            # https://github.com/common-workflow-language/cwltool/blob/7094ede917c2d5b16d11f9231fe0c05260b51be6/conformance-test.sh#L99-L117
            skipped_tests="docker_entrypoint,stdin_shorcut",
            **kwargs,
        )

    @slow
    @needs_kubernetes
    def test_kubernetes_cwl_conformance_with_caching(self):
        return self.test_kubernetes_cwl_conformance(caching=True)


@needs_cwl
class CWLv12Test(ToilTest):
    """
    Run the CWL 1.2 conformance tests in various environments.
    """

    @classmethod
    def setUpClass(cls):
        """Runs anew before each test."""
        cls.rootDir = cls._projectRootPath()
        cls.cwlSpec = os.path.join(cls.rootDir, "src/toil/test/cwl/spec_v12")
        cls.test_yaml = os.path.join(cls.cwlSpec, "conformance_tests.yaml")
        # TODO: Use a commit zip in case someone decides to rewrite master's history?
        url = "https://github.com/common-workflow-language/cwl-v1.2.git"
        commit = "8c3fd9d9f0209a51c5efacb1c7bc02a1164688d6"
        p = subprocess.Popen(
            f"git clone {url} {cls.cwlSpec} && cd {cls.cwlSpec} && git checkout {commit}",
            shell=True,
        )
        p.communicate()

    def tearDown(self):
        """Clean up outputs."""
        unittest.TestCase.tearDown(self)

    @slow
    @pytest.mark.timeout(CONFORMANCE_TEST_TIMEOUT)
    def test_run_conformance(self, **kwargs):
        run_conformance_tests(workDir=self.cwlSpec, yml=self.test_yaml, **kwargs)

    @slow
    @pytest.mark.timeout(CONFORMANCE_TEST_TIMEOUT)
    def test_run_conformance_with_caching(self):
        self.test_run_conformance(caching=True)

    @slow
    @pytest.mark.timeout(CONFORMANCE_TEST_TIMEOUT)
    def test_run_conformance_with_in_place_update(self):
        """
        Make sure that with --bypass-file-store we properly support in place
        update on a single node, and that this doesn't break any other
        features.
        """
        self.test_run_conformance(
            extra_args=["--bypass-file-store"], must_support_all_features=True
        )

    @slow
    @needs_kubernetes
    def test_kubernetes_cwl_conformance(self, **kwargs):
        if "junit_file" not in kwargs:
            kwargs["junit_file"] = os.path.join(
                self.rootDir, "kubernetes-conformance.junit.xml"
            )
        return self.test_run_conformance(
            batchSystem="kubernetes",
            # This test doesn't work with
            # Singularity; see
            # https://github.com/common-workflow-language/cwltool/blob/7094ede917c2d5b16d11f9231fe0c05260b51be6/conformance-test.sh#L99-L117
            # and
            # https://github.com/common-workflow-language/cwltool/issues/1441#issuecomment-826747975
            skipped_tests="docker_entrypoint",
            **kwargs,
        )

    @slow
    @needs_kubernetes
    def test_kubernetes_cwl_conformance_with_caching(self):
        return self.test_kubernetes_cwl_conformance(
            caching=True,
            junit_file=os.path.join(
                self.rootDir, "kubernetes-caching-conformance.junit.xml"
            ),
        )

    @slow
    @needs_wes_server
    def test_wes_server_cwl_conformance(self):
        """
        Run the CWL conformance tests via WES. TOIL_WES_ENDPOINT must be
        specified. If the WES server requires authentication, set TOIL_WES_USER
        and TOIL_WES_PASSWORD.

        To run manually:

        TOIL_WES_ENDPOINT=http://localhost:8080 \
        TOIL_WES_USER=test \
        TOIL_WES_PASSWORD=password \
        python -m pytest src/toil/test/cwl/cwlTest.py::CWLv12Test::test_wes_server_cwl_conformance -vv --log-level INFO --log-cli-level INFO
        """
        endpoint = os.environ.get("TOIL_WES_ENDPOINT")
        extra_args = [f"--wes_endpoint={endpoint}"]

        # These are the ones that currently fail:
        #   - 310: mixed_version_v10_wf
        #   - 311: mixed_version_v11_wf
        #   - 312: mixed_version_v12_wf
        #   - 331: iwd-fileobjs1
        #   - 332: iwd-fileobjs2

        # Main issues:
        # 1. `cwltool --print-deps` doesn't seem to include secondary files from the default
        #     e.g.: https://github.com/common-workflow-language/cwl-v1.2/blob/1.2.1_proposed/tests/mixed-versions/wf-v10.cwl#L4-L10
        # 2. We need a way to reinterpret relative paths inside the workflow files
        #    e.g.: https://github.com/common-workflow-language/cwl-v1.2/blob/1.2.1_proposed/tests/iwd/iwd-fileobjs1.cwl#L7-L11

        return self.test_run_conformance(
            runner="toil-wes-cwl-runner",
            selected_tests="1-309,313-330,333-337",
            extra_args=extra_args
        )


@needs_aws_ec2
@needs_fetchable_appliance
@slow
class CWLOnARMTest(AbstractClusterTest):
    """
    Run the CWL 1.2 conformance tests on ARM specifically.
    """

    def __init__(self, methodName):
        super().__init__(methodName=methodName)
        self.clusterName = 'cwl-test-' + str(uuid.uuid4())
        self.leaderNodeType = 't4g.2xlarge'
        self.clusterType = 'kubernetes'
        # We need to be running in a directory which Flatcar and the Toil Appliance both have
        self.cwl_test_dir = '/tmp/toil/cwlTests'

    def setUp(self):
        super().setUp()
        self.jobStore = f'aws:{self.awsRegion()}:cluster-{uuid.uuid4()}'

    @needs_env_var('CI_COMMIT_SHA', 'a git commit sha')
    def test_cwl_on_arm(self):
        # Make a cluster
        self.launchCluster()
        # get the leader so we know the IP address - we don't need to wait since create cluster
        # already ensures the leader is running
        self.cluster = cluster_factory(provisioner='aws', zone=self.zone, clusterName=self.clusterName)
        self.leader = self.cluster.getLeader()

        commit = os.environ['CI_COMMIT_SHA']
        self.sshUtil(['bash', '-c', f'mkdir -p {self.cwl_test_dir} && cd {self.cwl_test_dir} && git clone https://github.com/DataBiosphere/toil.git'])

        # We use CI_COMMIT_SHA to retrieve the Toil version needed to run the CWL tests
        self.sshUtil(['bash', '-c', f'cd {self.cwl_test_dir}/toil && git checkout {commit}'])

        # --never-download prevents silent upgrades to pip, wheel and setuptools
        self.sshUtil(['bash', '-c', f'virtualenv --system-site-packages --never-download {self.venvDir}'])
        self.sshUtil(['bash', '-c', f'. .{self.venvDir}/bin/activate && cd {self.cwl_test_dir}/toil && make prepare && make develop extras=[all]'])

        # Runs the CWLv12Test on an ARM instance
        self.sshUtil(['bash', '-c', f'. .{self.venvDir}/bin/activate && cd {self.cwl_test_dir}/toil && pytest --log-cli-level DEBUG -r s src/toil/test/cwl/cwlTest.py::CWLv12Test::test_run_conformance'])


@needs_cwl
class CWLSmallLogDir(ToilTest):
    @classmethod
    def setUpClass(cls):
        """Runs anew before each test to create farm fresh temp dirs."""
        cls.out_dir = f"/tmp/cwl-out-dir-{str(uuid.uuid4())}"
        cls.log_dir = Path(os.path.join(os.path.dirname(__file__), "cwl-logs"))
        os.makedirs(cls.out_dir)
        os.makedirs(cls.log_dir)

    def tearDown(self):
        """Clean up outputs."""
        if os.path.exists(self.out_dir):
            shutil.rmtree(self.out_dir)
        if os.path.exists(self.log_dir):
            shutil.rmtree(self.log_dir)

        unittest.TestCase.tearDown(self)

    def test_workflow_echo_string_scatter_stderr_log_dir(self):
        job_store = 'test_workflow_echo_string_scatter_stderr_log_dir'
        toil = "toil-cwl-runner"
        jobstore = f"--jobStore={job_store}"
        option_1 = "--strict-memory-limit"
        option_2 = "--force-docker-pull"
        option_3 = "--clean=always"
        option_4 = f"--log-dir={self.log_dir}"
        cwl = os.path.join(
            os.path.dirname(__file__), "echo_string_scatter_capture_stdout.cwl"
        )
        cmd = [toil, jobstore, option_1, option_2, option_3, option_4, cwl]
        p = subprocess.Popen(cmd, stdout=subprocess.PIPE, stderr=subprocess.PIPE)
        stdout, stderr = p.communicate()
        outputs = json.loads(stdout)
        out_list = outputs["list_out"]
        assert len(out_list) == 2, f"outList shoud have two file elements {out_list}"
        out_base = outputs["list_out"][0]
        # This is a test on the scatter functionality and stdout.
        # Each value of scatter should generate a separate file in the output.
        for index, file in enumerate(out_list):
            if index > 0:
                new_file_loc = out_base["location"] + f"_{index + 1}"
            else:
                new_file_loc = out_base["location"]
            assert (
                new_file_loc == file["location"]
            ), f"Toil should have detected conflicts for these stdout files {new_file_loc} and {file}"

        assert b"Finished toil run successfully" in stderr
        assert p.returncode == 0

        assert os.path.exists(self.log_dir)
        scatter_0 = os.path.join(self.log_dir, "echo-test-scatter.0.scatter")
        scatter_1 = os.path.join(self.log_dir, "echo-test-scatter.1.scatter")
        list_0 = os.path.join(self.log_dir, "echo-test-scatter.0.list")
        list_1 = os.path.join(self.log_dir, "echo-test-scatter.1.list")
        assert os.path.exists(scatter_0)
        assert os.path.exists(scatter_1)
        assert os.path.exists(list_0)
        assert os.path.exists(list_1)

    def test_log_dir_echo_no_output(self) -> None:
        job_store  = 'test_log_dir_echo_no_output'
        toil = "toil-cwl-runner"
        jobstore = f"--jobStore={job_store}"
        option_1 = "--strict-memory-limit"
        option_2 = "--force-docker-pull"
        option_3 = "--clean=always"
        option_4 = f"--log-dir={self.log_dir}"
        cwl = os.path.join(os.path.dirname(__file__), "echo-stdout-log-dir.cwl")
        cmd = [toil, jobstore, option_1, option_2, option_3, option_4, cwl]
        p = subprocess.Popen(cmd, stdout=subprocess.PIPE, stderr=subprocess.PIPE)
        stdout, stderr = p.communicate()

        tmp_path = self.log_dir

        assert os.path.exists(self.log_dir)
        assert len(list(tmp_path.iterdir())) == 1

        subdir = next(tmp_path.iterdir())
        assert subdir.name == "echo"
        assert subdir.is_dir()
        assert len(list(subdir.iterdir())) == 1
        result = next(subdir.iterdir())
        assert result.name == "out.txt"
        output = open(result).read()
        assert "hello" in output
    def test_log_dir_echo_stderr(self) -> None:

        job_store  = 'test_log_dir_echo_stderr'
        toil = "toil-cwl-runner"
        jobstore = f"--jobStore={job_store}"
        option_1 = "--strict-memory-limit"
        option_2 = "--force-docker-pull"
        option_3 = "--clean=always"
        option_4 = f"--log-dir={self.log_dir}"
        cwl = os.path.join(os.path.dirname(__file__), "echo-stderr.cwl")
        cmd = [toil, jobstore, option_1, option_2, option_3, option_4, cwl]
        p = subprocess.Popen(cmd, stdout=subprocess.PIPE, stderr=subprocess.PIPE)
        stdout, stderr = p.communicate()
        tmp_path = self.log_dir

        assert len(list(tmp_path.iterdir())) == 1

        subdir = next(tmp_path.iterdir())
        assert subdir.name == "echo-stderr.cwl"
        assert subdir.is_dir()
        assert len(list(subdir.iterdir())) == 1
        result = next(subdir.iterdir())
        assert result.name == "out.txt"
        output = open(result).read()
        assert output == "hello\n"


@needs_cwl
class CWLSmallTests(ToilTest):
    def test_usage_message(self):
        """
        This is purely to ensure a (more) helpful error message is printed if a user does
        not order their positional args correctly [cwl, cwl-job (json/yml/yaml), jobstore].
        """
        toil = "toil-cwl-runner"
        cwl = "test/cwl/revsort.cwl"
        cwl_job_json = "test/cwl/revsort-job.json"
        jobstore = "delete-test-toil"
        random_option_1 = "--logInfo"
        random_option_2 = "--disableChaining"
        cmd_wrong_ordering_1 = [
            toil,
            cwl,
            cwl_job_json,
            jobstore,
            random_option_1,
            random_option_2,
        ]
        cmd_wrong_ordering_2 = [
            toil,
            cwl,
            jobstore,
            random_option_1,
            random_option_2,
            cwl_job_json,
        ]
        cmd_wrong_ordering_3 = [
            toil,
            jobstore,
            random_option_1,
            random_option_2,
            cwl,
            cwl_job_json,
        ]

        for cmd in [cmd_wrong_ordering_1, cmd_wrong_ordering_2, cmd_wrong_ordering_3]:
            p = subprocess.Popen(cmd, stdout=subprocess.PIPE, stderr=subprocess.PIPE)
            stdout, stderr = p.communicate()
            self.assertIn(
                b"Usage: toil-cwl-runner [options] example.cwl example-job.yaml", stderr
            )
            self.assertIn(
                b"All positional arguments [cwl, yml_or_json] "
                b"must always be specified last for toil-cwl-runner.",
                stderr,
            )

    def test_workflow_echo_string(self):
        toil = "toil-cwl-runner"
        jobstore = f"--jobStore=file:explicit-local-jobstore-{uuid.uuid4()}"
        option_1 = "--strict-memory-limit"
        option_2 = "--force-docker-pull"
        option_3 = "--clean=always"
        cwl = os.path.join(os.path.dirname(__file__), "echo_string.cwl")
        cmd = [toil, jobstore, option_1, option_2, option_3, cwl]
        p = subprocess.Popen(cmd, stdout=subprocess.PIPE, stderr=subprocess.PIPE)
        stdout, stderr = p.communicate()
        assert stdout == b"{}", f"Got wrong output: {stdout}\nWith error: {stderr}"
        assert b"Finished toil run successfully" in stderr
        assert p.returncode == 0

    def test_workflow_echo_string_scatter_capture_stdout(self):
        toil = "toil-cwl-runner"
        jobstore = f"--jobStore=file:explicit-local-jobstore-{uuid.uuid4()}"
        option_1 = "--strict-memory-limit"
        option_2 = "--force-docker-pull"
        option_3 = "--clean=always"
        cwl = os.path.join(
            os.path.dirname(__file__), "echo_string_scatter_capture_stdout.cwl"
        )
        cmd = [toil, jobstore, option_1, option_2, option_3, cwl]
        p = subprocess.Popen(cmd, stdout=subprocess.PIPE, stderr=subprocess.PIPE)
        stdout, stderr = p.communicate()
        outputs = json.loads(stdout)
        out_list = outputs["list_out"]
        assert len(out_list) == 2, f"outList shoud have two file elements {out_list}"
        out_base = outputs["list_out"][0]
        # This is a test on the scatter functionality and stdout.
        # Each value of scatter should generate a separate file in the output.
        for index, file in enumerate(out_list):
            if index > 0:
                new_file_loc = out_base["location"] + f"_{index + 1}"
            else:
                new_file_loc = out_base["location"]
            assert (
                new_file_loc == file["location"]
            ), f"Toil should have detected conflicts for these stdout files {new_file_loc} and {file}"

        assert b"Finished toil run successfully" in stderr
        assert p.returncode == 0

    def test_visit_top_cwl_class(self):
        structure = {
            "class": "Directory",
            "listing": [
                {
                    "class": "Directory",
                    "listing": [
                        {"class": "File"},
                        {
                            "class": "File",
                            "secondaryFiles": [
                                {"class": "Directory"},
                                {"class": "File"},
                                {"cruft"},
                            ],
                        },
                    ],
                },
                {"some garbage": "yep"},
                [],
                None,
            ],
        }

        self.counter = 0

        def increment(thing: Dict) -> None:
            """
            Make sure we are at something CWL object like, and count it.
            """
            self.assertIn("class", thing)
            self.counter += 1

        # We should stop at the root when looking for a Directory
        visit_top_cwl_class(structure, ("Directory",), increment)
        self.assertEqual(self.counter, 1)

        # We should see the top-level files when looking for a file
        self.counter = 0
        visit_top_cwl_class(structure, ("File",), increment)
        self.assertEqual(self.counter, 2)

        # When looking for a file or a directory we should stop at the first match to either.
        self.counter = 0
        visit_top_cwl_class(structure, ("File", "Directory"), increment)
        self.assertEqual(self.counter, 1)

    def test_visit_cwl_class_and_reduce(self):
        structure = {
            "class": "Directory",
            "listing": [
                {
                    "class": "Directory",
                    "listing": [
                        {"class": "File"},
                        {
                            "class": "File",
                            "secondaryFiles": [
                                {"class": "Directory"},
                                {"class": "File"},
                                {"cruft"},
                            ],
                        },
                    ],
                },
                {"some garbage": "yep"},
                [],
                None,
            ],
        }

        self.down_count = 0

        def op_down(thing: MutableMapping) -> int:
            """
            Grab the ID of the thing we are at, and count what we visit going
            down.
            """
            self.down_count += 1
            return id(thing)

        self.up_count = 0
        self.up_child_count = 0

        def op_up(
            thing: MutableMapping, down_value: int, child_results: List[str]
        ) -> str:
            """
            Check the down return value and the up return values, and count
            what we visit going up and what child relationships we have.
            """
            self.assertEqual(down_value, id(thing))
            for res in child_results:
                self.assertEqual(res, "Sentinel value!")
                self.up_child_count += 1
            self.up_count += 1
            return "Sentinel value!"

        visit_cwl_class_and_reduce(structure, ("Directory",), op_down, op_up)
        self.assertEqual(self.down_count, 3)
        self.assertEqual(self.up_count, 3)
        # Only 2 child relationships
        self.assertEqual(self.up_child_count, 2)

    def test_download_structure(self) -> None:
        """
        Make sure that download_structure makes the right calls to what it thinks is the file store.
        """

        # Define what we would download
        fid1 = FileID("afile", 10, False)
        fid2 = FileID("adifferentfile", 1000, True)

        # And what directory structure it would be in
        structure = {
            "dir1": {
                "dir2": {
                    "f1": "toilfile:" + fid1.pack(),
                    "f1again": "toilfile:" + fid1.pack(),
                    "dir2sub": {},
                },
                "dir3": {},
            },
            "anotherfile": "toilfile:" + fid2.pack(),
        }

        # Say where to put it on the filesystem
        to_dir = self._createTempDir()

        # Make a fake file store
        file_store = Mock(AbstractFileStore)

        # These will be populated.
        # TODO: This cache seems unused. Remove it?
        # This maps filesystem path to CWL URI
        index = {}
        # This maps CWL URI to filesystem path
        existing = {}

        # Do the download
        download_structure(file_store, index, existing, structure, to_dir)

        # Check the results
        # 3 files should be made
        self.assertEqual(len(index), 3)
        # From 2 unique URIs
        self.assertEqual(len(existing), 2)

        # Make sure that the index contents (path to URI) are correct
        self.assertIn(os.path.join(to_dir, "dir1/dir2/f1"), index)
        self.assertIn(os.path.join(to_dir, "dir1/dir2/f1again"), index)
        self.assertIn(os.path.join(to_dir, "anotherfile"), index)
        self.assertEqual(
            index[os.path.join(to_dir, "dir1/dir2/f1")], structure["dir1"]["dir2"]["f1"]
        )
        self.assertEqual(
            index[os.path.join(to_dir, "dir1/dir2/f1again")],
            structure["dir1"]["dir2"]["f1again"],
        )
        self.assertEqual(
            index[os.path.join(to_dir, "anotherfile")], structure["anotherfile"]
        )

        # And the existing contents (URI to path)
        self.assertIn("toilfile:" + fid1.pack(), existing)
        self.assertIn("toilfile:" + fid2.pack(), existing)
        self.assertIn(
            existing["toilfile:" + fid1.pack()],
            [
                os.path.join(to_dir, "dir1/dir2/f1"),
                os.path.join(to_dir, "dir1/dir2/f1again"),
            ],
        )
        self.assertEqual(
            existing["toilfile:" + fid2.pack()], os.path.join(to_dir, "anotherfile")
        )

        # The directory structure should be created for real
        self.assertTrue(os.path.isdir(os.path.join(to_dir, "dir1")))
        self.assertTrue(os.path.isdir(os.path.join(to_dir, "dir1/dir2")))
        self.assertTrue(os.path.isdir(os.path.join(to_dir, "dir1/dir2/dir2sub")))
        self.assertTrue(os.path.isdir(os.path.join(to_dir, "dir1/dir3")))

        # The file store should have been asked to do the download
        file_store.readGlobalFile.assert_has_calls(
            [
                call(fid1, os.path.join(to_dir, "dir1/dir2/f1"), symlink=True),
                call(fid1, os.path.join(to_dir, "dir1/dir2/f1again"), symlink=True),
                call(fid2, os.path.join(to_dir, "anotherfile"), symlink=True),
            ],
            any_order=True,
        )<|MERGE_RESOLUTION|>--- conflicted
+++ resolved
@@ -267,8 +267,7 @@
             self._expected_download_output(self.outDir),
         )
 
-<<<<<<< HEAD
-=======
+
     def load_contents(self, inputs, tester_fn):
         input_location = os.path.join("src/toil/test/cwl", inputs)
         tester_fn(
@@ -277,7 +276,6 @@
             self._expected_load_contents_output(self.outDir),
         )
 
->>>>>>> 017c962b
     def download_directory(self, inputs, tester_fn):
         input_location = os.path.join("src/toil/test/cwl", inputs)
         tester_fn(
