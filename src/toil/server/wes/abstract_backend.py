--- conflicted
+++ resolved
@@ -9,11 +9,7 @@
 from urllib.parse import urldefrag
 
 import connexion  # type: ignore
-<<<<<<< HEAD
-from werkzeug.utils import secure_filename 
-=======
 from werkzeug.utils import secure_filename
->>>>>>> bda4eba0
 
 logger = logging.getLogger(__name__)
 
